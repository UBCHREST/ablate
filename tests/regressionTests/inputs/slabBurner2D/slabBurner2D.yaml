--- conflicted
+++ resolved
@@ -96,11 +96,7 @@
           petsclimiter_type: vanleer
 
       # create a conserved field to track ndd
-<<<<<<< HEAD
-      - !ablate::finiteVolume::ConservedField
-=======
       - !ablate::finiteVolume::ExtraVariable
->>>>>>> bd8c3bba
         name: "Progress"
         components: [ "NDD" ]
       # by adding a pressure field the code will compute and output pressure
