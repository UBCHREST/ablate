--- conflicted
+++ resolved
@@ -75,13 +75,10 @@
 void testingResources::MpiTestFixture::RunWithMPI() const {
     // build the mpi command
     std::stringstream mpiCommandBuild;
-<<<<<<< HEAD
-=======
     // Build the asan or other environment flags if needed
     if (!mpiTestParameter.environment.empty()) {
         mpiCommandBuild << mpiTestParameter.environment << " ";
     }
->>>>>>> bd8c3bba
     mpiCommandBuild << MpiTestFixture::mpiCommand << " ";
     mpiCommandBuild << "-n " << mpiTestParameter.nproc << " ";
     mpiCommandBuild << "\"" << ExecutablePath() << "\" ";
