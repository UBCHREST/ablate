--- conflicted
+++ resolved
@@ -419,15 +419,9 @@
 
     /**
      * Restore the range of cells in the subDomain and region.
-<<<<<<< HEAD
-     * @param cellRange
-     */
-    void RestoreRange(ablate::domain::Range& cellRange) const { ablate::domain::RestoreRange(cellRange); }
-=======
      * @param range
      */
     void RestoreRange(ablate::domain::Range& range) const { ablate::domain::RestoreRange(range); }
->>>>>>> e4fb0c18
 };
 
 }  // namespace ablate::domain
