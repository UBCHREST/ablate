#include "petscSupport.hpp"
#include <petsc/private/vecimpl.h>

/**
 * Return the cell containing the location xyz
 * Inputs:
 *  dm - The mesh
 *  xyz - Array containing the point
 *
 * Outputs:
 *  cell - The cell containing xyz. Will return -1 if this point is not in the local part of the DM
 *
 * Note: This is adapted from DMInterpolationSetUp. If the cell containing the point is a ghost cell then this will return -1.
 *        If the point is in the upper corner of the domain it will not be able to find the containing cell.
 *        This is also SLOW and needs -dm_plex_hash_location activated.
 */
PetscErrorCode DMPlexGetContainingCell(DM dm, const PetscScalar *xyz, PetscInt *cell) {
    PetscSF cellSF = NULL;
    Vec pointVec;
    PetscInt dim;
    const PetscSFNode *foundCells;
    const PetscInt *foundPoints;
    PetscInt numFound;

    PetscFunctionBegin;

    PetscCall(DMGetDimension(dm, &dim));

    PetscCall(VecCreateSeqWithArray(PETSC_COMM_SELF, dim, dim, xyz, &pointVec));

    PetscCall(DMLocatePoints(dm, pointVec, DM_POINTLOCATION_NEAREST, &cellSF));

    PetscCall(PetscSFGetGraph(cellSF, NULL, &numFound, &foundPoints, &foundCells));

    if (numFound == 0) {
        *cell = -1;
    } else {
        *cell = foundCells[0].index;
    }

    PetscCall(PetscSFDestroy(&cellSF));

    PetscCall(VecDestroy(&pointVec));

    PetscFunctionReturn(PETSC_SUCCESS);
}




/**
 * Return the cell with a centroid of xyz
 * Inputs:
 *  dm - The mesh
 *  xyz - The centroid
 *  eps - The tolerance or `PETSC_DEFAULT`
 *
 * Outputs:
 *  cell - The cell with a centroid of xyz. Will return -1 if this point is not in the local part of the DM
 *
 * The tolerance is interpreted as the maximum Euclidean (L2) distance of the sought point from the specified coordinates.
 *
 * Complexity of this function is currently O(n) with n the number of vertices in the local mesh.

.seealso: `DMPLEX`, `DMPlexCreate()`, `DMGetCoordinatesLocal()`, `DMPlexFindVertices`
@*/
PetscErrorCode DMPlexFindCell(DM dm, const PetscScalar *xyz, PetscReal eps, PetscInt *cell) {
//  PetscInt           c, cdim, i, j, o, p, pStart, pEnd;
//  PetscInt           npoints;
//  const PetscScalar *coord;
//  Vec                allCoordsVec;
//  const PetscScalar *allCoords;
//  PetscInt          *dagPoints;

  DM                cellGeomDm;
  PetscInt          cStart, cEnd, dim;
  const PetscScalar *cellGeomArray;
  Vec               cellGeomVec;

  PetscFunctionBegin;

  PetscCall(DMGetDimension(dm, &dim));

  if (eps < 0) eps = PETSC_SQRT_MACHINE_EPSILON;

  PetscCall(DMPlexGetDataFVM(dm, nullptr, &cellGeomVec, nullptr, nullptr));
  PetscCall(VecGetArrayRead(cellGeomVec, &cellGeomArray));
  PetscCall(VecGetDM(cellGeomVec, &cellGeomDm));

  *cell = -1;

  DMPlexGetHeightStratum(dm, 0, &cStart, &cEnd);
  for (PetscInt c = cStart; c < cEnd; ++c) {

    const PetscFVCellGeom *cellGeom;
    PetscCall(DMPlexPointLocalRead(cellGeomDm, c, cellGeomArray, &cellGeom));

    PetscReal norm = 0.0;
    for (PetscInt d = 0; d < dim; d++) norm += PetscRealPart(PetscSqr(xyz[d] - cellGeom->centroid[d]));
    norm = PetscSqrtReal(norm);
    if (norm <= eps) {
      *cell = c;
      break;
    }
  }

  PetscCall(VecRestoreArrayRead(cellGeomVec, &cellGeomArray));

  PetscFunctionReturn(PETSC_SUCCESS);
}


/**
 * Return the cell with a centroid of xyz
 * Inputs:
 *  dm - The mesh
 *  xyz - The centroid
 *  eps - The tolerance or `PETSC_DEFAULT`
 *
 * Outputs:
 *  cell - The cell with a centroid of xyz. Will return -1 if this point is not in the local part of the DM
 *
 * The tolerance is interpreted as the maximum Euclidean (L2) distance of the sought point from the specified coordinates.
 *
 * Complexity of this function is currently O(n) with n the number of vertices in the local mesh.

.seealso: `DMPLEX`, `DMPlexCreate()`, `DMGetCoordinatesLocal()`, `DMPlexFindVertices`
@*/
PetscErrorCode DMPlexFindCell(DM dm, const PetscScalar *xyz, PetscReal eps, PetscInt *cell) {
    //  PetscInt           c, cdim, i, j, o, p, pStart, pEnd;
    //  PetscInt           npoints;
    //  const PetscScalar *coord;
    //  Vec                allCoordsVec;
    //  const PetscScalar *allCoords;
    //  PetscInt          *dagPoints;

    DM cellGeomDm;
    PetscInt cStart, cEnd, dim;
    const PetscScalar *cellGeomArray;
    Vec cellGeomVec;

    PetscFunctionBegin;

    PetscCall(DMGetDimension(dm, &dim));

    if (eps < 0) eps = PETSC_SQRT_MACHINE_EPSILON;

    PetscCall(DMPlexGetDataFVM(dm, nullptr, &cellGeomVec, nullptr, nullptr));
    PetscCall(VecGetArrayRead(cellGeomVec, &cellGeomArray));
    PetscCall(VecGetDM(cellGeomVec, &cellGeomDm));

    *cell = -1;

    DMPlexGetHeightStratum(dm, 0, &cStart, &cEnd);
    for (PetscInt c = cStart; c < cEnd; ++c) {
        const PetscFVCellGeom *cellGeom;
        PetscCall(DMPlexPointLocalRead(cellGeomDm, c, cellGeomArray, &cellGeom));

        PetscReal norm = 0.0;
        for (PetscInt d = 0; d < dim; d++) norm += PetscRealPart(PetscSqr(xyz[d] - cellGeom->centroid[d]));
        norm = PetscSqrtReal(norm);
        if (norm <= eps) {
            *cell = c;
            break;
        }
    }

    PetscCall(VecRestoreArrayRead(cellGeomVec, &cellGeomArray));

    PetscFunctionReturn(PETSC_SUCCESS);
}

/**
 * Return all cells which share an vertex or edge/face with a center cell
 * Inputs:
 *    dm - The mesh
 *    x0 - The location of the true center cell
 *    p - The cell to get the neighboors of
 *    maxDist - Maximum distance from p to consider adding
 *    useFace - Should we include cells which share a vertex (FALSE) or an edge/face (TRUE)
 *
 * Outputs:
 *    nCells - Number of cells found
 *    cells - The IDs of the cells found.
 */
static PetscErrorCode DMPlexGetNeighborCells_Internal(DM dm, PetscReal x0[3], PetscInt p, PetscReal maxDist, PetscBool useFace, PetscInt *nCells, PetscInt *cells[]) {
    PetscInt cStart, cEnd, vStart, vEnd;
    PetscInt cl, nClosure, *closure = NULL;
    PetscInt st, nStar, *star = NULL;
    PetscInt n, list[10000];  // To avoid memory reallocation just make the list bigger than it would ever need to be. Will look at doing something else in the future.
    PetscInt i, dim;
    PetscReal x[3], dist;

    PetscFunctionBegin;

    PetscCall(DMGetDimension(dm, &dim));  // The dimension of the grid

    PetscCall(DMPlexGetHeightStratum(dm, 0, &cStart, &cEnd));  // Range of cells

    if (useFace) {
        PetscCall(DMPlexGetHeightStratum(dm, 1, &vStart, &vEnd));  // Range of edges (2D) or faces (3D)
    } else {
        PetscCall(DMPlexGetDepthStratum(dm, 0, &vStart, &vEnd));  // Range of vertices
    }

    n = 0;
    PetscCall(DMPlexGetTransitiveClosure(dm, p, PETSC_TRUE, &nClosure, &closure));  // All points associated with the cell

    maxDist = PetscSqr(maxDist) + PETSC_MACHINE_EPSILON;  // So we don't need PetscSqrtReal in the check

    for (cl = 0; cl < nClosure * 2; cl += 2) {
        if (closure[cl] >= vStart && closure[cl] < vEnd) {                                       // Only use the points corresponding to either a vertex or edge/face.
            PetscCall(DMPlexGetTransitiveClosure(dm, closure[cl], PETSC_FALSE, &nStar, &star));  // Get all points using this vertex or edge/face.

            for (st = 0; st < nStar * 2; st += 2) {
                if (star[st] >= cStart && star[st] < cEnd) {                               // If the point is a cell add it.
                    PetscCall(DMPlexComputeCellGeometryFVM(dm, star[st], NULL, x, NULL));  // Center of the candidate cell.
                    dist = 0.0;
                    for (i = 0; i < dim; ++i) {  // Compute the distance so that we can check if it's within the required distance.
                        dist += PetscSqr(x0[i] - x[i]);
                    }

                    if (dist <= maxDist && star[st] != p) {  // Only add if the distance is within maxDist and it's not the center cell
                        list[n++] = star[st];
                    }
                }
            }

            PetscCall(DMPlexRestoreTransitiveClosure(dm, closure[cl], PETSC_FALSE, &nStar, &star));  // Restore the points
        }
    }

    PetscCall(DMPlexRestoreTransitiveClosure(dm, p, PETSC_TRUE, &nClosure, &closure));  // Restore the points
    PetscCall(PetscSortRemoveDupsInt(&n, list));                                        // Cleanup the list
    if (!(*cells)) PetscCall(PetscMalloc1(n, cells));                                   // Allocate the output
    PetscCall(PetscArraycpy(*cells, list, n));                                          // Copy the cell list
    *nCells = n;                                                                        // Set the number of cells for output

    PetscFunctionReturn(PETSC_SUCCESS);
}

/**
 * Return all vertices which share a cell or an edge/face with a desired vertex/cell
 * Inputs:
 *    dm - The mesh
 *    x0 - The location of the true desired vertex
 *    p - The vertex to get the neighboors of
 *    maxDist - Maximum distance from p to consider adding
 *    useCells - Should we include vertices which share a cell (TRUE) or an edge/face (FALSE)
 *
 * Outputs:
 *    nVertices - Number of vertices found
 *    vertices- The IDs of the vertices found.
 */
static PetscErrorCode DMPlexGetNeighborVertices_Internal(DM dm, PetscReal x0[3], PetscInt p, PetscReal maxDist, PetscBool useCells, PetscInt *nVertices, PetscInt *vertices[]) {
    PetscInt cStart, cEnd, vStart, vEnd;
    PetscInt cl, nClosure, *closure = NULL;
    PetscInt st, nStar, *star = NULL;
    PetscInt n, list[10000];  // To avoid memory reallocation just make the list bigger than it would ever need to be. Will look at doing something else in the future.
    PetscInt i, dim, i_x;
    PetscReal dist;
    Vec coords;
    PetscReal *coordsArray;

    PetscFunctionBegin;

    PetscCall(DMGetDimension(dm, &dim));  // The dimension of the grid

    PetscCall(DMPlexGetDepthStratum(dm, 0, &vStart, &vEnd));  // Range of vertices

    if (useCells) {
        PetscCall(DMPlexGetHeightStratum(dm, 0, &cStart, &cEnd));  // Range of cells
    } else {
        PetscCall(DMPlexGetHeightStratum(dm, 1, &cStart, &cEnd));  // Range of edges (2D) or faces (3D)
    }

    n = 0;
    PetscCall(DMPlexGetTransitiveClosure(dm, p, PETSC_FALSE, &nStar, &star));  // All points associated with the vertex

    maxDist = PetscSqr(maxDist) + PETSC_MACHINE_EPSILON;  // So we don't need PetscSqrtReal in the check
    PetscCall(DMGetCoordinatesLocal(dm, &coords));        // Get all the vertices coordinates
    PetscCall(VecGetArray(coords, &coordsArray));         // Copy the quantities in coords vector and paste them to the coordsArray vector

    for (st = 0; st < nStar * 2; st += 2) {
        if (star[st] >= cStart && star[st] < cEnd) {                                               // Only use the points corresponding to either a vertex or edge/face.
            PetscCall(DMPlexGetTransitiveClosure(dm, star[st], PETSC_TRUE, &nClosure, &closure));  // Get all points using this vertex or edge/face.

            for (cl = 0; cl < nClosure * 2; cl += 2) {
                if (closure[cl] >= vStart && closure[cl] < vEnd) {  // If the point is a vertex add it.
                    dist = 0.0;
                    i_x = (closure[cl] - vStart) * dim;
                    for (i = 0; i < dim; ++i) {  // Compute the distance so that we can check if it's within the required distance.
                        dist += PetscSqr(x0[i] - coordsArray[i_x + i]);
                    }

                    if (dist <= maxDist && closure[cl] != p) {  // Only add if the distance is within maxDist and it's not the main vertex
                        list[n++] = closure[cl];
                    }
                }
            }

            PetscCall(DMPlexRestoreTransitiveClosure(dm, star[cl], PETSC_TRUE, &nClosure, &closure));  // Restore the points
        }
    }

    PetscCall(VecRestoreArray(coords, &coordsArray));                             // Restore the coordsArray
    PetscCall(DMPlexRestoreTransitiveClosure(dm, p, PETSC_TRUE, &nStar, &star));  // Restore the points
    PetscCall(PetscSortRemoveDupsInt(&n, list));                                  // Cleanup the list
    if (!(*vertices)) PetscCall(PetscMalloc1(n, vertices));                       // Allocate the output
    PetscCall(PetscArraycpy(*vertices, list, n));                                 // Copy the vertex list
    *nVertices = n;                                                               // Set the number of vertices for output

    PetscFunctionReturn(PETSC_SUCCESS);
}

PetscErrorCode DMPlexRestoreNeighbors(DM dm, PetscInt p, PetscInt maxLevels, PetscReal maxDist, PetscInt numberCells, PetscBool useCells, PetscBool returnNeighborVertices, PetscInt *nCells,
<<<<<<< HEAD
                                  PetscInt **cells) {
  PetscFunctionBegin;
  if (nCells) *nCells = 0;
  PetscCall(DMRestoreWorkArray(dm, 0, MPIU_INT, cells));
  PetscFunctionReturn(PETSC_SUCCESS);
}

PetscErrorCode DMPlexGetNeighbors(DM dm, PetscInt p, PetscInt maxLevels, PetscReal maxDist, PetscInt numberCells, PetscBool useCells, PetscBool returnNeighborVertices, PetscInt *nCells, PetscInt **cells) {
=======
                                      PetscInt **cells) {
    PetscFunctionBegin;
    if (nCells) *nCells = 0;
    PetscCall(DMRestoreWorkArray(dm, 0, MPIU_INT, cells));
    PetscFunctionReturn(PETSC_SUCCESS);
}

PetscErrorCode DMPlexGetNeighbors(DM dm, PetscInt p, PetscInt maxLevels, PetscReal maxDist, PetscInt numberCells, PetscBool useCells, PetscBool returnNeighborVertices, PetscInt *nCells,
                                  PetscInt **cells) {
>>>>>>> 167ec2d5
    const PetscInt maxLevelListSize = 10000;
    const PetscInt maxListSize = 100000;
    PetscInt numNew, nLevelList[2];
    PetscInt *addList = NULL, levelList[2][maxLevelListSize], currentLevelLoc, prevLevelLoc;
    PetscInt n = 0, list[maxListSize];
    PetscInt l, i, cte;
    PetscScalar x0[3];
    PetscInt type = 0;  // 0: numberCells, 1: maxLevels, 2: maxDist

    PetscFunctionBegin;

    PetscCheck(
        ((maxLevels > 0) + (maxDist > 0) + (numberCells > 0)) == 1, PETSC_COMM_SELF, PETSC_ERR_ARG_INCOMP, "Only one of maxLevels, maxDist, and minNumberCells can be set. The others whould be <0.");

    // Use minNumberCells if provided
    if (numberCells > 0) {
        maxLevels = PETSC_MAX_INT;
        maxDist = PETSC_MAX_REAL;
        type = 0;
    } else if (maxLevels > 0) {
        numberCells = PETSC_MAX_INT;
        maxDist = PETSC_MAX_REAL;
        type = 1;
    } else {  // Must be maxDist
        maxLevels = PETSC_MAX_INT;
        numberCells = PETSC_MAX_INT;
        type = 2;
    }

    PetscCall(DMPlexComputeCellGeometryFVM(dm, p, NULL, x0, NULL));  // Center of the cell-of-interest

    // Declare the internal function pointer
    PetscErrorCode (*neighborFunc)(DM, PetscReal[3], PetscInt, PetscReal, PetscBool, PetscInt *, PetscInt **);

    // Determine which internal function to call in while loop; if retutnNeighborVertices is false, the function returns the neighboring cells, and for true value, it returns vertices.
    l = 0;  // Current level
    if (returnNeighborVertices == PETSC_FALSE) {
        cte = 0;
        neighborFunc = &DMPlexGetNeighborCells_Internal;
        // Start with only the center cell
        list[0] = p;
        n = nLevelList[0] = 1;
        levelList[0][0] = p;
        currentLevelLoc = 0;
    } else {
        cte = 1;
        neighborFunc = &DMPlexGetNeighborVertices_Internal;
        // get first level vertices for p and start the while loop from those vertices
        PetscInt *closure = NULL;
        PetscInt closureSize;
        DMPlexGetTransitiveClosure(dm, p, PETSC_TRUE, &closureSize, &closure);
        PetscInt start, end;
        DMPlexGetDepthStratum(dm, 0, &start, &end);  // Get the range of vertex indices
        for (PetscInt ii = 0; ii < closureSize * 2; ii += 2) {
            PetscInt point = closure[ii];
            if (point >= start && point < end) {
                // point is a vertex of the cell
                list[n] = point;
                levelList[0][n] = point;
                n++;
            }
        }
        nLevelList[0] = n;
        currentLevelLoc = 0;
        DMPlexRestoreTransitiveClosure(dm, p, PETSC_TRUE, &closureSize, &closure);
        PetscCall(PetscIntSortSemiOrdered(nLevelList[0], levelList[0]));
        PetscCall(PetscIntSortSemiOrdered(nLevelList[0], list));
    }

    // When the number of cells added at a particular level is zero then terminate the loop. This is for the case where
    // maxLevels is set very large but all cells within the maximum distance have already been found.
    PetscCall(PetscMalloc1(maxLevelListSize, &addList));
    while (l < maxLevels && n < numberCells && nLevelList[currentLevelLoc] > 0) {
        ++l;

        // This will alternate between the levelLists
        currentLevelLoc = l % 2;
        prevLevelLoc = (l + 1) % 2;

        nLevelList[currentLevelLoc] = 0;
        for (i = 0; i < nLevelList[prevLevelLoc]; ++i) {  // Iterate over each of the locations on the prior level
            PetscCall((*neighborFunc)(dm, x0, levelList[prevLevelLoc][i], maxDist, useCells, &numNew, &addList));

            PetscCheck((nLevelList[currentLevelLoc] + numNew) < maxLevelListSize,
                       PETSC_COMM_SELF,
                       PETSC_ERR_ARG_INCOMP,
                       "Requested level list size has exceeded the maximum possible in DMPlexGetNeighborCells.");

            PetscCall(PetscArraycpy(&levelList[currentLevelLoc][nLevelList[currentLevelLoc]], addList, numNew));
            nLevelList[currentLevelLoc] += numNew;
        }
        PetscCall(PetscSortRemoveDupsInt(&nLevelList[currentLevelLoc], levelList[currentLevelLoc]));

        // This removes any cells which are already in the list. Not point in re-doing the search for those.
        PetscCall(PetscSortedArrayComplement(n, list, &nLevelList[currentLevelLoc], levelList[currentLevelLoc]));

        PetscCheck((n + nLevelList[currentLevelLoc]) < maxListSize, PETSC_COMM_SELF, PETSC_ERR_ARG_INCOMP, "Requested list size has exceeded the maximum possible in DMPlexGetNeighborCells.");

        PetscCall(PetscArraycpy(&list[n], levelList[currentLevelLoc], nLevelList[currentLevelLoc]));
        n += nLevelList[currentLevelLoc];

        PetscCall(PetscIntSortSemiOrdered(n, list));
    }

    PetscCall(PetscFree(addList));

    if (type == 0 && cte == 0) {
        // Now only include the the numberCells closest cells
        PetscScalar x[3];
        PetscReal *dist;
        PetscInt j, dim;
        PetscCall(DMGetDimension(dm, &dim));  // The dimension of the grid
        PetscCall(PetscMalloc1(n, &dist));
        for (i = 0; i < n; ++i) {
            PetscCall(DMPlexComputeCellGeometryFVM(dm, list[i], NULL, x, NULL));  // Center of the cell-of-interest
            dist[i] = 0.0;
            for (j = 0; j < dim; ++j) {  // Compute the distance so that we can check if it's within the required distance.
                dist[i] += PetscSqr(x0[j] - x[j]);
            }
        }
        PetscCall(PetscSortRealWithArrayInt(n, dist, list));
        PetscCall(PetscFree(dist));
    } else if (type == 0 && cte == 1) {
        // Now only include the the numberCells closest cells
        PetscReal *dist;
        PetscInt j, dim, i_x, vStart;
        Vec coords;
        PetscReal *coordsArray;
        PetscCall(DMGetDimension(dm, &dim));  // The dimension of the grid
        PetscCall(PetscMalloc1(n, &dist));
        PetscCall(DMGetCoordinatesLocal(dm, &coords));           // Get all the vertices coordinates
        PetscCall(VecGetArray(coords, &coordsArray));            // Copy the quantities in coords vector and paste them to the coordsArray vector
        PetscCall(DMPlexGetDepthStratum(dm, 0, &vStart, NULL));  // Range of vertices
        for (i = 0; i < n; ++i) {
            dist[i] = 0.0;
            i_x = (list[i] - vStart) * dim;
            for (j = 0; j < dim; ++j) {  // Compute the distance so that we can check if it's within the required distance.
                dist[i] += PetscSqr(x0[j] - coordsArray[i_x + j]);
            }
        }
        PetscCall(PetscSortRealWithArrayInt(n, dist, list));
        PetscCall(PetscFree(dist));
    } else {
        numberCells = n;
    }
    PetscCall(DMGetWorkArray(dm, numberCells, MPIU_INT, cells));
    PetscCall(PetscArraycpy(*cells, list, numberCells));
    PetscCall(PetscIntSortSemiOrdered(numberCells, *cells));
    *nCells = numberCells;

    PetscFunctionReturn(PETSC_SUCCESS);
}

// Return the number of vertices associated with a given cell using the polytope.
PetscErrorCode DMPlexCellGetNumVertices(DM dm, const PetscInt p, PetscInt *nv) {
    DMPolytopeType ct;

    PetscFunctionBegin;

    PetscCall(DMPlexGetCellType(dm, p, &ct));

    switch (ct) {
        case DM_POLYTOPE_POINT:
            *nv = 1;
            break;
        case DM_POLYTOPE_SEGMENT:
        case DM_POLYTOPE_POINT_PRISM_TENSOR:
            *nv = 2;
            break;
        case DM_POLYTOPE_TRIANGLE:
            *nv = 3;
            break;
        case DM_POLYTOPE_QUADRILATERAL:
        case DM_POLYTOPE_SEG_PRISM_TENSOR:
        case DM_POLYTOPE_TETRAHEDRON:
            *nv = 4;
            break;
        case DM_POLYTOPE_PYRAMID:
            *nv = 5;
            break;
        case DM_POLYTOPE_TRI_PRISM:
        case DM_POLYTOPE_TRI_PRISM_TENSOR:
            *nv = 6;
            break;
        case DM_POLYTOPE_HEXAHEDRON:
        case DM_POLYTOPE_QUAD_PRISM_TENSOR:
            *nv = 8;
            break;
        default:
            SETERRQ(PetscObjectComm((PetscObject)dm), PETSC_ERR_ARG_WRONG, "Cannot determine number of vertices for cell type %s", DMPolytopeTypes[ct]);
    }

    PetscFunctionReturn(PETSC_SUCCESS);
}

PetscErrorCode DMPlexCellGetVertices(DM dm, const PetscInt p, PetscInt *nVerts, PetscInt *vertOut[]) {
    PetscInt vStart, vEnd;
    PetscInt n;
    PetscInt cl, nClosure, *closure = NULL;
    PetscInt nv, *verts;

    PetscFunctionBegin;

    PetscCall(DMPlexCellGetNumVertices(dm, p, &nv));
    *nVerts = nv;

    PetscCall(DMGetWorkArray(dm, nv, MPIU_INT, vertOut));
    verts = *vertOut;

    PetscCall(DMPlexGetDepthStratum(dm, 0, &vStart, &vEnd));  // Range of vertices

    // This returns everything associated with the cell in the correct ordering
    PetscCall(DMPlexGetTransitiveClosure(dm, p, PETSC_TRUE, &nClosure, &closure));

    n = 0;
    for (cl = 0; cl < nClosure * 2; cl += 2) {
        if (closure[cl] >= vStart && closure[cl] < vEnd) {  // Only use the points corresponding to a vertex
            verts[n++] = closure[cl];
        }
    }

    PetscCall(DMPlexRestoreTransitiveClosure(dm, p, PETSC_TRUE, &nClosure, &closure));  // Restore the points

    PetscFunctionReturn(PETSC_SUCCESS);
}

PetscErrorCode DMPlexCellRestoreVertices(DM dm, const PetscInt p, PetscInt *nVerts, PetscInt *vertOut[]) {
    PetscFunctionBegin;
    if (nVerts) *nVerts = 0;
    PetscCall(DMRestoreWorkArray(dm, 0, MPIU_INT, vertOut));
    PetscFunctionReturn(PETSC_SUCCESS);
}

PetscErrorCode DMPlexVertexGetCells(DM dm, const PetscInt p, PetscInt *nCells, PetscInt *cellsOut[]) {
    PetscInt cStart, cEnd;
    PetscInt n;
    PetscInt cl, nClosure, *closure = NULL;
    PetscInt nc, *cells;

    PetscFunctionBegin;

    PetscCall(DMPlexGetHeightStratum(dm, 0, &cStart, &cEnd));  // Range of cells

    // Everything using this vertex
    PetscCall(DMPlexGetTransitiveClosure(dm, p, PETSC_FALSE, &nClosure, &closure));

    // Now get the number of cells
    nc = 0;
    for (cl = 0; cl < nClosure * 2; cl += 2) {
        if (closure[cl] >= cStart && closure[cl] < cEnd) {  // Only use the points corresponding to a vertex
            ++nc;
        }
    }
    *nCells = nc;

    // Get the work array to store the cell IDs
    PetscCall(DMGetWorkArray(dm, nc, MPIU_INT, cellsOut));
    cells = *cellsOut;

    // Now assign the cells
    n = 0;
    for (cl = 0; cl < nClosure * 2; cl += 2) {
        if (closure[cl] >= cStart && closure[cl] < cEnd) {  // Only use the points corresponding to a vertex
            cells[n++] = closure[cl];
        }
    }

    PetscCall(DMPlexRestoreTransitiveClosure(dm, p, PETSC_FALSE, &nClosure, &closure));  // Restore the points

    PetscFunctionReturn(PETSC_SUCCESS);
}

PetscErrorCode DMPlexVertexRestoreCells(DM dm, const PetscInt p, PetscInt *nCells, PetscInt *cellsOut[]) {
    PetscFunctionBegin;
    if (nCells) *nCells = 0;
    PetscCall(DMRestoreWorkArray(dm, 0, MPIU_INT, cellsOut));
    PetscFunctionReturn(PETSC_SUCCESS);
}

// Return the coordinates of a list of vertices
PetscErrorCode DMPlexVertexGetCoordinates(DM dm, const PetscInt np, const PetscInt pArray[], PetscScalar *coords[]) {
    PetscInt dim;
    DM cdm;
    Vec localCoordsVector;
    PetscScalar *coordsArray, *vcoords;
    PetscSection coordsSection;

    PetscFunctionBegin;

    PetscCall(DMGetDimension(dm, &dim));

    PetscCall(DMGetCoordinateDM(dm, &cdm));

    PetscCall(DMGetWorkArray(dm, np * dim, MPIU_SCALAR, coords));

    PetscCall(DMGetCoordinatesLocal(dm, &localCoordsVector));
    PetscCall(VecGetArray(localCoordsVector, &coordsArray));
    PetscCall(DMGetCoordinateSection(dm, &coordsSection));

    for (PetscInt i = 0; i < np; ++i) {
        PetscCall(DMPlexPointLocalRef(cdm, pArray[i], coordsArray, &vcoords));
        for (PetscInt d = 0; d < dim; ++d) {
            (*coords)[i * dim + d] = vcoords[d];
        }
    }

    PetscCall(VecRestoreArray(localCoordsVector, &coordsArray));

    PetscFunctionReturn(PETSC_SUCCESS);
}

PetscErrorCode DMPlexVertexRestoreCoordinates(DM dm, const PetscInt np, const PetscInt pArray[], PetscScalar *coords[]) {
    PetscFunctionBegin;
    PetscCall(DMRestoreWorkArray(dm, 0, MPIU_SCALAR, coords));
    PetscFunctionReturn(PETSC_SUCCESS);
}

// Wrapper for the field and non-field calls. Got annoyed having this all over the place.
PetscErrorCode xDMPlexPointLocalRef(DM dm, PetscInt p, PetscInt fID, PetscScalar *array, void *ptr) {
    PetscFunctionBegin;
    if (fID >= 0)
        PetscCall(DMPlexPointLocalFieldRef(dm, p, fID, array, ptr));
    else
        PetscCall(DMPlexPointLocalRef(dm, p, array, ptr));
    PetscFunctionReturn(PETSC_SUCCESS);
}
PetscErrorCode xDMPlexPointLocalRead(DM dm, PetscInt p, PetscInt fID, const PetscScalar *array, void *ptr) {
    PetscFunctionBegin;
    if (fID >= 0)
        PetscCall(DMPlexPointLocalFieldRead(dm, p, fID, array, ptr));
    else
        PetscCall(DMPlexPointLocalRead(dm, p, array, ptr));
    PetscFunctionReturn(PETSC_SUCCESS);
}

/**
 * The outward facing surface area normal
 * @param dm - The DM of the data stored in vec
 * @param cell - The cell to return the outward normal to
 * @param face - Face of the cell
 * @param centroid - Centroid of the face
 * @param n - Outward facing surface area normal
 */
static PetscErrorCode DMPlexFaceCentroidOutwardAreaNormal(DM dm, PetscInt cell, PetscInt face, PetscReal *centroid, PetscReal *n) {
    PetscFunctionBegin;

    // Get the cell center
    PetscReal x0[3];
    PetscCall(DMPlexComputeCellGeometryFVM(dm, cell, NULL, x0, NULL));

    // Centroid and normal for face/edge
    PetscReal faceArea, faceCenter[3], normal[3];
    PetscCall(DMPlexComputeCellGeometryFVM(dm, face, &faceArea, faceCenter, normal));

    PetscInt dim;
    PetscCall(DMGetDimension(dm, &dim));

    if (centroid) {
        for (PetscInt d = 0; d < dim; ++d) centroid[d] = faceCenter[d];
    }

    if (n) {
        // Make sure the normal is aligned with the vector connecting the cell center and the face center
        PetscReal sgn = 0.0;
        for (PetscInt d = 0; d < dim; ++d) {
            sgn += normal[d] * (faceCenter[d] - x0[d]);
        }

        sgn = faceArea * PetscSignReal(sgn);

        for (PetscInt d = 0; d < dim; ++d) {
            n[d] = sgn * normal[d];
        }
    }
    PetscFunctionReturn(PETSC_SUCCESS);
}

// DMPlex Notes:
// cone: Get all elements one dimension lower that use the current point
// support: Get all elements one dimension higher that use the current point
// closure: Get all elements with a lower dimension that are associated with the current point
// star: Get all elements with a higher dimension that are associated with the current point
// depth: 0 is a vertex
// height: 0 is a cell

/**
 * Given a 2D mesh compute the surface area normal in the general direction of the vector connecting the vertex to the edge center. This works for both corner normals and edge normals
 * @param dm - The mesh
 * @param vCoords - Coordinates of the vertex
 * @param pCenter - The center of either an edge or cell
 * @param nObj - The number adjacent objects to use. If pCenter refers to an edge then these should be cells. If pCenter refers to a cell then these should be edges/faces that use the vertex
 * @param objs - The points
 */
static PetscErrorCode DMPlexSurfaceAreaNormal2D_Internal(DM dm, const PetscReal vCoords[], const PetscReal pCenter[], const PetscInt nObj, const PetscInt *objs, PetscReal N[]) {
    PetscFunctionBegin;

    const PetscInt dim = 2;

    PetscReal pVertex[dim];
    for (PetscInt d = 0; d < dim; ++d) {
        // Vector from the edge center to the vertex. Used to determine the outward surface area normal
        pVertex[d] = vCoords[d] - pCenter[d];

        N[d] = 0.0;
    }

    for (PetscInt c = 0; c < nObj; ++c) {
        PetscReal objCenter[dim];  // Center of the object
        PetscReal pObj[dim];       // Vector connecting center of the object and the location pCenter
        PetscCall(DMPlexComputeCellGeometryFVM(dm, objs[c], NULL, objCenter, NULL));

        // Vector from the edge center to the cell center
        for (PetscInt d = 0; d < dim; ++d) {
            pObj[d] = objCenter[d] - pCenter[d];
        }

        // The sign of the cross-product between vectors pObj and pVertex is used to determine outward normal.
        PetscReal sgn = PetscSignReal(pObj[0] * pVertex[1] - pObj[1] * pVertex[0]);

        N[0] += sgn * pObj[1];
        N[1] -= sgn * pObj[0];
    }

    PetscFunctionReturn(PETSC_SUCCESS);
}

/**
 * Given a 3D mesh compute the surface area normal in the general direction of the vector connecting the vertex to the edge center. This works for both corner normals and edge normals
 * @param dm - The mesh
 * @param targetCell - For edge normals set this to -1. For cell normals set it to the cell with the corner
 * @param vCoords - Coordinates of the vertex
 * @param pCenter - The center of either an edge or cell
 * @param nObj - The number adjacent objects to use. If pCenter refers to an edge then these should be cells. If pCenter refers to a cell then these should be edges/faces that use the vertex
 * @param objs - The points
 */
static PetscErrorCode DMPlexSurfaceAreaNormal3D_Internal(DM dm, const PetscInt targetCell, const PetscReal vCoords[], const PetscReal edgeCenter[], const PetscInt nFaces, const PetscInt *faces,
                                                         PetscReal N[]) {
    PetscFunctionBegin;

    const PetscInt dim = 3;
    PetscReal vertexEdge[dim];

    for (PetscInt d = 0; d < dim; ++d) {
        N[d] = 0.0;
        vertexEdge[d] = edgeCenter[d] - vCoords[d];
    }

    for (PetscInt f = 0; f < nFaces; ++f) {
        PetscInt nCells;
        const PetscInt *cells;
        PetscReal faceCenter[dim];

        PetscCall(DMPlexComputeCellGeometryFVM(dm, faces[f], NULL, faceCenter, NULL));

        PetscCall(DMPlexGetSupportSize(dm, faces[f], &nCells));
        PetscCall(DMPlexGetSupport(dm, faces[f], &cells));
        for (PetscInt c = 0; c < nCells; ++c) {
            if (targetCell < 0 || targetCell == cells[c]) {
                PetscReal cellCenter[dim];
                PetscReal cellEdge[dim];  // Vector from cell center to edge center
                PetscReal cellFace[dim];  // Vector from cell center to face center
                PetscReal n[dim];         // Surface area normal. Needs to be corrected to align with the vector from the vertex to the edgeCenter

                PetscCall(DMPlexComputeCellGeometryFVM(dm, cells[c], NULL, cellCenter, NULL));

                for (PetscInt d = 0; d < dim; ++d) {
                    cellEdge[d] = edgeCenter[d] - cellCenter[d];
                    cellFace[d] = faceCenter[d] - cellCenter[d];
                }

                // Surface area normal. Take into account the 0.5 needed to compute the area of the triangle
                n[0] = 0.5 * (cellEdge[1] * cellFace[2] - cellEdge[2] * cellFace[1]);
                n[1] = 0.5 * (cellEdge[2] * cellFace[0] - cellEdge[0] * cellFace[2]);
                n[2] = 0.5 * (cellEdge[0] * cellFace[1] - cellEdge[1] * cellFace[0]);

                // The sign of the dot product of surface area normal and vector connecting vertex to edge center gives the correction
                PetscReal sgn = PetscSignReal(vertexEdge[0] * n[0] + vertexEdge[1] * n[1] + vertexEdge[2] * n[2]);

                for (PetscInt d = 0; d < dim; ++d) {
                    N[d] += sgn * n[d];
                }
            }
        }
    }

    PetscFunctionReturn(PETSC_SUCCESS);
}

// Compute the edge surface area normal as defined in Morgan and Waltz with respect to a given vertex and an edge center
// NOTE: This does NOT check if the vertex and edge are actually associated with each other.
static PetscErrorCode DMPlexEdgeSurfaceAreaNormal(DM dm, const PetscInt v, const PetscInt e, PetscReal N[]) {
    PetscFunctionBegin;

    PetscReal edgeCenter[3], vCoords[3];
    PetscInt dim;
    PetscInt nFace;
    const PetscInt *faces;

    PetscCall(DMGetDimension(dm, &dim));

    PetscCall(DMPlexComputeCellGeometryFVM(dm, v, NULL, vCoords, NULL));
    PetscCall(DMPlexComputeCellGeometryFVM(dm, e, NULL, edgeCenter, NULL));

    // Get all of the cells(2D) or faces(3D) associated with this edge
    PetscCall(DMPlexGetSupportSize(dm, e, &nFace));
    PetscCall(DMPlexGetSupport(dm, e, &faces));

    switch (dim) {
        case 1:
            N[0] = PetscSignReal(edgeCenter[0] - vCoords[0]);  // In 1D this is simply the vector connecting the vertex to the edge center
            break;
        case 2:
            DMPlexSurfaceAreaNormal2D_Internal(dm, vCoords, edgeCenter, nFace, faces, N);
            break;
        case 3:
            DMPlexSurfaceAreaNormal3D_Internal(dm, -1, vCoords, edgeCenter, nFace, faces, N);
            break;
        default:
            SETERRQ(PetscObjectComm((PetscObject)dm), PETSC_ERR_ARG_OUTOFRANGE, "DMPlexEdgeSurfaceAreaNormal can not handle dimensions of %" PetscInt_FMT, dim);
    }

    PetscFunctionReturn(PETSC_SUCCESS);
}

PetscErrorCode PetscSortedArrayComplement(const PetscInt nb, const PetscInt b[], PetscInt *na, PetscInt a[]) {
    PetscFunctionBegin;

    PetscInt i = 0, j = 0;
    PetscInt n = 0;

    while (i < *na && j < nb) {
        if (a[i] < b[j]) {  // If the current element in b[] is larger, therefore a[i] cannot be included in b[j..p-1].
            a[n++] = a[i];
            i++;
        } else if (a[i] > b[j]) {  // Smaller elements of b[] are skipped
            j++;
        } else {  // Same elements detected (skipping in both arrays)
            i++;
            j++;
        }
    }

    // If a[] is larger than b[] then all remaining values must be unique as this is a sorted array.
    for (; i < *na; ++i) {
        a[n++] = a[i];
    }

    // Assign the number of unique values
    *na = n;

    PetscFunctionReturn(PETSC_SUCCESS);
}

PetscErrorCode PetscSortedArrayCommon(const PetscInt na, const PetscInt a[], PetscInt *nb, PetscInt b[]) {
    PetscFunctionBegin;

    PetscInt i = 0, j = 0;
    PetscInt n = 0;

    while (i < na && j < *nb) {
        if (a[i] < b[j]) {
            i++;
        } else if (a[i] > b[j]) {
            j++;
        } else {
            b[n++] = b[j];
            i++;
            j++;
        }
    }

    *nb = n;

    PetscFunctionReturn(PETSC_SUCCESS);
}

// Get points which are common between two DMPlex points. For example, if p1 is a cell and p2 is a vertex on the cell with depth=1 this will
//   return the edges common to both p1 and p2
PetscErrorCode DMPlexGetCommonPoints(DM dm, const PetscInt p1, const PetscInt p2, const PetscInt depth, PetscInt *nPoints, PetscInt *points[]) {
    PetscInt pStart, pEnd;
    PetscInt pts[2] = {p1, p2};
    PetscInt inputDepths[2] = {-1, -1};
    PetscInt dim;
    PetscInt nList[2] = {0, 0}, list[2][100];  // 100 should be much larger than the maximum number of elements using a point.

    PetscFunctionBegin;

    PetscCall(DMGetDimension(dm, &dim));

    PetscCall(DMPlexGetDepthStratum(dm, depth, &pStart, &pEnd));  // Range of points to search for

    // Get the depths of p1 and p2
    PetscCall(DMPlexGetPointDepth(dm, p1, &inputDepths[0]));
    PetscCall(DMPlexGetPointDepth(dm, p2, &inputDepths[1]));

    for (PetscInt i = 0; i < 2; ++i) {
        PetscInt nClosure;
        static PetscInt *closure;

        PetscCall(DMPlexGetTransitiveClosure(dm, pts[i], PetscBool(depth < inputDepths[i]), &nClosure, &closure));

        for (PetscInt cl = 0; cl < nClosure * 2; cl += 2) {
            if (closure[cl] >= pStart && closure[cl] < pEnd) {
                list[i][nList[i]++] = closure[cl];
            }
        }

        PetscCheck(nList[i] < 101, PETSC_COMM_SELF, PETSC_ERR_ARG_SIZ, "Number of elements using point %" PetscInt_FMT " exceeds 100.", pts[i]);

        PetscCall(DMPlexRestoreTransitiveClosure(dm, pts[i], PetscBool(depth < inputDepths[i]), &nClosure, &closure));

        PetscCall(PetscSortInt(nList[i], list[i]));
    }

    PetscCall(PetscSortedArrayCommon(nList[0], list[0], &nList[1], list[1]));

    *nPoints = nList[1];

    if (*nPoints > 0) {
        PetscCall(DMGetWorkArray(dm, *nPoints, MPIU_INT, points));
        PetscCall(PetscArraycpy(*points, list[1], *nPoints));
    }

    PetscFunctionReturn(PETSC_SUCCESS);
}

PetscErrorCode DMPlexRestoreCommonPoints(DM dm, const PetscInt p1, const PetscInt p2, const PetscInt depth, PetscInt *nPoints, PetscInt *points[]) {
    PetscFunctionBegin;

    PetscCall(DMRestoreWorkArray(dm, *nPoints, MPIU_INT, points));

    PetscFunctionReturn(PETSC_SUCCESS);
}

<<<<<<< HEAD

=======
>>>>>>> 167ec2d5
PetscErrorCode DMPlexCornerSurfaceAreaNormal(DM dm, const PetscInt v, const PetscInt c, PetscReal N[]) {
    PetscFunctionBegin;

    PetscReal vCoords[3];
    PetscInt dim;
    PetscInt nEdges, *edges;

    PetscCall(DMGetDimension(dm, &dim));

    PetscCall(DMPlexComputeCellGeometryFVM(dm, v, NULL, vCoords, NULL));

    // Get all edges in the cell that use the vertex
    PetscCall(DMPlexGetCommonPoints(dm, v, c, 1, &nEdges, &edges));

    for (PetscInt d = 0; d < dim; ++d) N[d] = 0.0;

    for (PetscInt e = 0; e < nEdges; ++e) {
        PetscReal edgeCenter[3] = {0.0, 0.0, 0.0}, n[3] = {0.0, 0.0, 0.0};

        PetscCall(DMPlexComputeCellGeometryFVM(dm, edges[e], NULL, edgeCenter, NULL));

        switch (dim) {
            case 1: {
                n[0] = PetscSignReal(edgeCenter[0] - vCoords[0]);  // In 1D this is simply the vector connecting the vertex to the edge center
            } break;
            case 2: {
                PetscCall(DMPlexSurfaceAreaNormal2D_Internal(dm, vCoords, edgeCenter, 1, &c, n));
            } break;
            case 3: {
                // Get all of the cells associated with this edges and this cell
                PetscInt nFaces = 0, *faces = nullptr;
                PetscCall(DMPlexGetCommonPoints(dm, edges[e], c, 2, &nFaces, &faces));
                PetscCall(DMPlexSurfaceAreaNormal3D_Internal(dm, c, vCoords, edgeCenter, nFaces, faces, n));
                PetscCall(DMPlexRestoreCommonPoints(dm, edges[e], c, 2, &nFaces, &faces));
            } break;
            default:
                SETERRQ(PetscObjectComm((PetscObject)dm), PETSC_ERR_ARG_OUTOFRANGE, "DMPlexEdgeSurfaceAreaNormal can not handle dimensions of %" PetscInt_FMT, dim);
        }

        for (PetscInt d = 0; d < dim; ++d) N[d] += n[d];
    }

    PetscCall(DMPlexRestoreCommonPoints(dm, v, c, 1, &nEdges, &edges));

    PetscFunctionReturn(PETSC_SUCCESS);
}

// Calculate the volume of the CV surrounding a vertex
PetscErrorCode DMPlexVertexControlVolume(DM dm, const PetscInt v, PetscReal *vol) {
    PetscFunctionBegin;

    PetscInt cStart, cEnd;
    PetscInt nStar, *star = NULL;
    PetscInt dim;

    PetscCall(DMGetDimension(dm, &dim));

    PetscCall(DMPlexGetHeightStratum(dm, 0, &cStart, &cEnd));  // Range of cells

    PetscCall(DMPlexGetTransitiveClosure(dm, v, PETSC_FALSE, &nStar, &star));  // Everything using this vertex

    *vol = 0.0;

    for (PetscInt st = 0; st < nStar * 2; st += 2) {
        if (star[st] >= cStart && star[st] < cEnd) {
            PetscReal cellVol;
            PetscInt nCorners;

            PetscCall(DMPlexComputeCellGeometryFVM(dm, star[st], &cellVol, NULL, NULL));

            // The number of corners a cell can be divided into equals the number of vertices associated with that cell
            PetscCall(DMPlexCellGetNumVertices(dm, star[st], &nCorners));

            *vol += cellVol / nCorners;
        }
    }

    PetscCall(DMPlexRestoreTransitiveClosure(dm, v, PETSC_FALSE, &nStar, &star));

    PetscFunctionReturn(PETSC_SUCCESS);
}

// NOTE: I am not sure how this will handle corner of a domain.

// Compute the finite-difference derivative approximation using the Eq. (11) from "3D level set methods for evolving fronts on tetrahedral
//    meshes with adaptive mesh refinement", by Morgan and Waltz, JCP 336 (2017) 492-512.
//   This should be second-order accurate for both triangles and quads
PetscErrorCode DMPlexVertexGradFromVertex(DM dm, const PetscInt v, Vec data, PetscInt fID, PetscInt offset, PetscScalar g[]) {
    PetscFunctionBegin;

    PetscInt nEdge;
    const PetscInt *edge;
    const PetscScalar *dataArray;
    PetscInt vStart, vEnd;
    PetscInt dim;

    PetscCall(DMPlexGetDepthStratum(dm, 0, &vStart, &vEnd));  // Range of vertices
    PetscCheck(v >= vStart && v < vEnd, PETSC_COMM_SELF, PETSC_ERR_ARG_INCOMP, "DMPlexVertexGradFromVertex must have a valid vertex as input.");

    PetscCall(DMGetDimension(dm, &dim));

    PetscCheck(dim > 0 && dim < 4, PETSC_COMM_SELF, PETSC_ERR_SUP, "DMPlexVertexGradFromVertex does not support a DM of dimension %" PetscInt_FMT, dim);

    for (PetscInt d = 0; d < dim; ++d) {
        g[d] = 0.0;
    }

    PetscCall(VecGetArrayRead(data, &dataArray));

    // Get the edges associated with the vertex
    PetscCall(DMPlexGetSupportSize(dm, v, &nEdge));
    PetscCall(DMPlexGetSupport(dm, v, &edge));
    for (PetscInt e = 0; e < nEdge; ++e) {
        // Surface area normal
        PetscScalar N[3];
        PetscCall(DMPlexEdgeSurfaceAreaNormal(dm, v, edge[e], N));

        // Get vertices associated with this edge
        const PetscInt *verts;
        PetscCall(DMPlexGetCone(dm, edge[e], &verts));

        PetscReal *val, edgeVal;
        PetscCall(xDMPlexPointLocalRead(dm, verts[0], fID, dataArray, &val));

        edgeVal = 0.5 * val[offset];

        PetscCall(xDMPlexPointLocalRead(dm, verts[1], fID, dataArray, &val));
        edgeVal += 0.5 * val[offset];

        for (PetscInt d = 0; d < dim; ++d) {
            g[d] += edgeVal * N[d];
        }
    }

    PetscCall(VecRestoreArrayRead(data, &dataArray));

    PetscReal cvVol;
    PetscCall(DMPlexVertexControlVolume(dm, v, &cvVol));
    for (PetscInt d = 0; d < dim; ++d) {
        g[d] /= cvVol;
    }

    PetscFunctionReturn(PETSC_SUCCESS);
}

PetscErrorCode DMPlexVertexGradFromCell(DM dm, const PetscInt v, Vec data, PetscInt fID, PetscInt offset, PetscScalar g[]) {
    PetscFunctionBegin;

    const PetscScalar *dataArray;
    PetscInt vStart, vEnd;
    PetscInt cStart, cEnd;
    PetscInt dim;
    PetscInt nStar, *star = NULL;

    PetscCall(DMPlexGetDepthStratum(dm, 0, &vStart, &vEnd));  // Range of vertices
    PetscCheck(v >= vStart && v < vEnd, PETSC_COMM_SELF, PETSC_ERR_ARG_INCOMP, "DMPlexVertexGradFromVertex must have a valid vertex as input.");

    PetscCall(DMGetDimension(dm, &dim));

    PetscCheck(dim > 0 && dim < 4, PETSC_COMM_SELF, PETSC_ERR_SUP, "DMPlexVertexGradFromVertex does not support a DM of dimension %" PetscInt_FMT, dim);

    for (PetscInt d = 0; d < dim; ++d) {
        g[d] = 0.0;
    }

    PetscCall(DMPlexGetHeightStratum(dm, 0, &cStart, &cEnd));  // Range of cells
    PetscCall(VecGetArrayRead(data, &dataArray));

    // Everything using this vertex
    PetscCall(DMPlexGetTransitiveClosure(dm, v, PETSC_FALSE, &nStar, &star));
    for (PetscInt st = 0; st < nStar * 2; st += 2) {
        if (star[st] >= cStart && star[st] < cEnd) {  // It's a cell

            // Surface area normal
            PetscScalar N[3];
            PetscCall(DMPlexCornerSurfaceAreaNormal(dm, v, star[st], N));

            const PetscScalar *val;
            PetscCall(xDMPlexPointLocalRead(dm, star[st], fID, dataArray, &val));

            for (PetscInt d = 0; d < dim; ++d) {
                g[d] += val[offset] * N[d];
            }
        }
    }
    PetscCall(DMPlexRestoreTransitiveClosure(dm, v, PETSC_FALSE, &nStar, &star));

    PetscCall(VecRestoreArrayRead(data, &dataArray));

    PetscReal cvVol;
    PetscCall(DMPlexVertexControlVolume(dm, v, &cvVol));

    for (PetscInt d = 0; d < dim; ++d) {
        g[d] /= cvVol;
    }

    PetscFunctionReturn(PETSC_SUCCESS);
}

PetscErrorCode DMPlexCellGradFromVertex(DM dm, const PetscInt c, Vec data, PetscInt fID, PetscInt offset, PetscScalar g[]) {
    PetscFunctionBegin;

    PetscInt nFace;
    const PetscInt *faces;
    const PetscScalar *dataArray;
    PetscInt cStart, cEnd;
    PetscInt vStart, vEnd;
    PetscInt dim;

    PetscCall(DMPlexGetDepthStratum(dm, 0, &vStart, &vEnd));   // Range of vertices
    PetscCall(DMPlexGetHeightStratum(dm, 0, &cStart, &cEnd));  // Range of cells
    PetscCheck(c >= cStart && c < cEnd, PETSC_COMM_SELF, PETSC_ERR_ARG_INCOMP, "DMPlexCellToCellGrad must have a valid cell as input.");

    PetscCall(DMGetDimension(dm, &dim));

    PetscCheck(dim > 0 && dim < 4, PETSC_COMM_SELF, PETSC_ERR_SUP, "DMPlexCellToCellGrad does not support a DM of dimension %" PetscInt_FMT, dim);

    for (PetscInt d = 0; d < dim; ++d) {
        g[d] = 0.0;
    }

    PetscCall(VecGetArrayRead(data, &dataArray));

    // Get all faces associated with the cell
    PetscCall(DMPlexGetConeSize(dm, c, &nFace));
    PetscCall(DMPlexGetCone(dm, c, &faces));
    for (PetscInt f = 0; f < nFace; ++f) {
        PetscReal N[3] = {0.0, 0.0, 0.0};
        PetscCall(DMPlexFaceCentroidOutwardAreaNormal(dm, c, faces[f], NULL, N));

        // All points associated with this face
        PetscInt nClosure, *closure = NULL;
        PetscCall(DMPlexGetTransitiveClosure(dm, faces[f], PETSC_TRUE, &nClosure, &closure));

        PetscReal cnt = 0.0, ave = 0.0;
        for (PetscInt cl = 0; cl < nClosure * 2; cl += 2) {
            if (closure[cl] >= vStart && closure[cl] < vEnd) {  // Only use the points corresponding to a vertex
                const PetscScalar *val;
                PetscCall(xDMPlexPointLocalRead(dm, closure[cl], fID, dataArray, &val));
                ave += val[offset];
                cnt += 1.0;
            }
        }

        PetscCall(DMPlexRestoreTransitiveClosure(dm, faces[f], PETSC_TRUE, &nClosure, &closure));  // Restore the points

        // Function value at the face center
        ave /= cnt;
        for (PetscInt d = 0; d < dim; ++d) {
            g[d] += ave * N[d];
        }
    }

    PetscCall(VecRestoreArrayRead(data, &dataArray));

    PetscReal vol;
    PetscCall(DMPlexComputeCellGeometryFVM(dm, c, &vol, NULL, NULL));
    for (PetscInt d = 0; d < dim; ++d) {
        g[d] /= vol;
    }

    PetscFunctionReturn(PETSC_SUCCESS);
}

<<<<<<< HEAD







// Copied from petsc/src/dm/impls/plex/plexgeometry
static PetscErrorCode DMPlexGetLineIntersection_2D_Internal(const PetscReal segmentA[], const PetscReal segmentB[], PetscReal intersection[], PetscBool *hasIntersection)
{
  const PetscReal p0_x  = segmentA[0 * 2 + 0];
  const PetscReal p0_y  = segmentA[0 * 2 + 1];
  const PetscReal p1_x  = segmentA[1 * 2 + 0];
  const PetscReal p1_y  = segmentA[1 * 2 + 1];
  const PetscReal p2_x  = segmentB[0 * 2 + 0];
  const PetscReal p2_y  = segmentB[0 * 2 + 1];
  const PetscReal p3_x  = segmentB[1 * 2 + 0];
  const PetscReal p3_y  = segmentB[1 * 2 + 1];
  const PetscReal s1_x  = p1_x - p0_x;
  const PetscReal s1_y  = p1_y - p0_y;
  const PetscReal s2_x  = p3_x - p2_x;
  const PetscReal s2_y  = p3_y - p2_y;
  const PetscReal denom = (-s2_x * s1_y + s1_x * s2_y);

  PetscFunctionBegin;
  *hasIntersection = PETSC_FALSE;
  /* Non-parallel lines */
  if (denom != 0.0) {
    const PetscReal s = (-s1_y * (p0_x - p2_x) + s1_x * (p0_y - p2_y)) / denom;
    const PetscReal t = (s2_x * (p0_y - p2_y) - s2_y * (p0_x - p2_x)) / denom;

    if (s >= 0 && s <= 1 && t >= 0 && t <= 1) {
      *hasIntersection = PETSC_TRUE;
      if (intersection) {
        intersection[0] = p0_x + (t * s1_x);
        intersection[1] = p0_y + (t * s1_y);
      }
    }
  }
  PetscFunctionReturn(PETSC_SUCCESS);
}

/* The plane is segmentB x segmentC: https://en.wikipedia.org/wiki/Line%E2%80%93plane_intersection */
static PetscErrorCode DMPlexGetLineTriangleIntersection_3D_Internal(const PetscReal segmentA[], const PetscReal segmentB[], const PetscReal segmentC[], PetscReal intersection[], PetscBool *hasIntersection)
{
  const PetscReal p0_x  = segmentA[0 * 3 + 0];
  const PetscReal p0_y  = segmentA[0 * 3 + 1];
  const PetscReal p0_z  = segmentA[0 * 3 + 2];
  const PetscReal p1_x  = segmentA[1 * 3 + 0];
  const PetscReal p1_y  = segmentA[1 * 3 + 1];
  const PetscReal p1_z  = segmentA[1 * 3 + 2];

  const PetscReal q0_x  = segmentB[0 * 3 + 0];
  const PetscReal q0_y  = segmentB[0 * 3 + 1];
  const PetscReal q0_z  = segmentB[0 * 3 + 2];
  const PetscReal q1_x  = segmentB[1 * 3 + 0];
  const PetscReal q1_y  = segmentB[1 * 3 + 1];
  const PetscReal q1_z  = segmentB[1 * 3 + 2];

  const PetscReal r0_x  = segmentC[0 * 3 + 0];
  const PetscReal r0_y  = segmentC[0 * 3 + 1];
  const PetscReal r0_z  = segmentC[0 * 3 + 2];
  const PetscReal r1_x  = segmentC[1 * 3 + 0];
  const PetscReal r1_y  = segmentC[1 * 3 + 1];
  const PetscReal r1_z  = segmentC[1 * 3 + 2];

  const PetscReal s0_x  = p1_x - p0_x;
  const PetscReal s0_y  = p1_y - p0_y;
  const PetscReal s0_z  = p1_z - p0_z;
  const PetscReal s1_x  = q1_x - q0_x;
  const PetscReal s1_y  = q1_y - q0_y;
  const PetscReal s1_z  = q1_z - q0_z;
  const PetscReal s2_x  = r1_x - r0_x;
  const PetscReal s2_y  = r1_y - r0_y;
  const PetscReal s2_z  = r1_z - r0_z;
  const PetscReal s3_x  = s1_y * s2_z - s1_z * s2_y; /* s1 x s2 */
  const PetscReal s3_y  = s1_z * s2_x - s1_x * s2_z;
  const PetscReal s3_z  = s1_x * s2_y - s1_y * s2_x;
  const PetscReal s4_x  = s0_y * s2_z - s0_z * s2_y; /* s0 x s2 */
  const PetscReal s4_y  = s0_z * s2_x - s0_x * s2_z;
  const PetscReal s4_z  = s0_x * s2_y - s0_y * s2_x;
  const PetscReal s5_x  = s1_y * s0_z - s1_z * s0_y; /* s1 x s0 */
  const PetscReal s5_y  = s1_z * s0_x - s1_x * s0_z;
  const PetscReal s5_z  = s1_x * s0_y - s1_y * s0_x;
  const PetscReal denom = -(s0_x * s3_x + s0_y * s3_y + s0_z * s3_z); /* -s0 . (s1 x s2) */

  PetscFunctionBegin;
  *hasIntersection = PETSC_FALSE;
  /* Line not parallel to plane */
  if (denom != 0.0) {
    const PetscReal t = (s3_x * (p0_x - q0_x) + s3_y * (p0_y - q0_y) + s3_z * (p0_z - q0_z)) / denom;
    const PetscReal u = (s4_x * (p0_x - q0_x) + s4_y * (p0_y - q0_y) + s4_z * (p0_z - q0_z)) / denom;
    const PetscReal v = (s5_x * (p0_x - q0_x) + s5_y * (p0_y - q0_y) + s5_z * (p0_z - q0_z)) / denom;

    if (t >= 0 && t <= 1 && u >= 0 && u <= 1 && v >= 0 && v <= 1 && (u + v) <= 1) {
      *hasIntersection = PETSC_TRUE;
      if (intersection) {
        intersection[0] = p0_x + (t * s0_x);
        intersection[1] = p0_y + (t * s0_y);
        intersection[2] = p0_z + (t * s0_z);
      }
    }
// printf("%+f\t%+f\t%+f\n", t, u, v);
  }
  PetscFunctionReturn(PETSC_SUCCESS);
}


// Determine the intersection of a face and a line
PetscErrorCode DMPlexFaceLineIntersection(DM dm, const PetscInt f, const PetscReal segment[], PetscReal intersection[], PetscBool *hasIntersection) {
  PetscInt dim;
  const PetscScalar *array;
  PetscScalar       *coords = NULL;
  PetscInt           numCoords;
  PetscBool          isDG;

  PetscFunctionBegin;
  PetscCall(DMGetDimension(dm, &dim));

  PetscCall(DMPlexGetCellCoordinates(dm, f, &isDG, &numCoords, &array, &coords));

  switch (dim) {
    case 1:
    {
      *hasIntersection = PETSC_FALSE;
    }
    break;
    case 2:
    {
      PetscCall(DMPlexGetLineIntersection_2D_Internal(coords, segment, intersection, hasIntersection));
    }
    break;
    case 3:
    {
      PetscReal segmentA[6], segmentB[6];

      //Triangle 0 - 1 - 2
      segmentA[0] = segmentB[0] = coords[3];
      segmentA[1] = segmentB[1] = coords[4];
      segmentA[2] = segmentB[2] = coords[5];

      segmentA[3] = coords[0];
      segmentA[4] = coords[1];
      segmentA[5] = coords[2];

      segmentB[3] = coords[6];
      segmentB[4] = coords[7];
      segmentB[5] = coords[8];

      PetscCall(DMPlexGetLineTriangleIntersection_3D_Internal(segment, segmentA, segmentB, intersection, hasIntersection));

      if (numCoords==12 && !(*hasIntersection)) { // The face is a quad, so try triangle 0 - 3 - 2
        segmentA[0] = segmentB[0] = coords[9];
        segmentA[1] = segmentB[1] = coords[10];
        segmentA[2] = segmentB[2] = coords[11];
        PetscCall(DMPlexGetLineTriangleIntersection_3D_Internal(segment, segmentA, segmentB, intersection, hasIntersection));
      }
    }
    break;
    default:
      PetscFunctionReturn(PETSC_ERR_SUP);
  }

  PetscCall(DMPlexRestoreCellCoordinates(dm, f, &isDG, &numCoords, &array, &coords));

  PetscFunctionReturn(PETSC_SUCCESS);

}




#include <petsc/private/hashmapi.h>
PetscErrorCode DMPlexCellGradFromCell(DM dm, const PetscInt c, Vec data, PetscInt fID, PetscInt offset, PetscScalar g[]) {

    PetscFunctionBegin;

    PetscInt       cStart, cEnd;
    PetscCall(DMPlexGetHeightStratum(dm, 0, &cStart, &cEnd));  // Range of cells
    PetscCheck(c >= cStart && c < cEnd, PETSC_COMM_SELF, PETSC_ERR_ARG_INCOMP, "DMPlexCellToCellGrad must have a valid cell as input.");

    PetscInt       dim;
=======
// Copied from petsc/src/dm/impls/plex/plexgeometry
static PetscErrorCode DMPlexGetLineIntersection_2D_Internal(const PetscReal segmentA[], const PetscReal segmentB[], PetscReal intersection[], PetscBool *hasIntersection) {
    const PetscReal p0_x = segmentA[0 * 2 + 0];
    const PetscReal p0_y = segmentA[0 * 2 + 1];
    const PetscReal p1_x = segmentA[1 * 2 + 0];
    const PetscReal p1_y = segmentA[1 * 2 + 1];
    const PetscReal p2_x = segmentB[0 * 2 + 0];
    const PetscReal p2_y = segmentB[0 * 2 + 1];
    const PetscReal p3_x = segmentB[1 * 2 + 0];
    const PetscReal p3_y = segmentB[1 * 2 + 1];
    const PetscReal s1_x = p1_x - p0_x;
    const PetscReal s1_y = p1_y - p0_y;
    const PetscReal s2_x = p3_x - p2_x;
    const PetscReal s2_y = p3_y - p2_y;
    const PetscReal denom = (-s2_x * s1_y + s1_x * s2_y);

    PetscFunctionBegin;
    *hasIntersection = PETSC_FALSE;
    /* Non-parallel lines */
    if (denom != 0.0) {
        const PetscReal s = (-s1_y * (p0_x - p2_x) + s1_x * (p0_y - p2_y)) / denom;
        const PetscReal t = (s2_x * (p0_y - p2_y) - s2_y * (p0_x - p2_x)) / denom;

        if (s >= 0 && s <= 1 && t >= 0 && t <= 1) {
            *hasIntersection = PETSC_TRUE;
            if (intersection) {
                intersection[0] = p0_x + (t * s1_x);
                intersection[1] = p0_y + (t * s1_y);
            }
        }
    }
    PetscFunctionReturn(PETSC_SUCCESS);
}

/* The plane is segmentB x segmentC: https://en.wikipedia.org/wiki/Line%E2%80%93plane_intersection */
static PetscErrorCode DMPlexGetLineTriangleIntersection_3D_Internal(const PetscReal segmentA[], const PetscReal segmentB[], const PetscReal segmentC[], PetscReal intersection[],
                                                                    PetscBool *hasIntersection) {
    const PetscReal p0_x = segmentA[0 * 3 + 0];
    const PetscReal p0_y = segmentA[0 * 3 + 1];
    const PetscReal p0_z = segmentA[0 * 3 + 2];
    const PetscReal p1_x = segmentA[1 * 3 + 0];
    const PetscReal p1_y = segmentA[1 * 3 + 1];
    const PetscReal p1_z = segmentA[1 * 3 + 2];

    const PetscReal q0_x = segmentB[0 * 3 + 0];
    const PetscReal q0_y = segmentB[0 * 3 + 1];
    const PetscReal q0_z = segmentB[0 * 3 + 2];
    const PetscReal q1_x = segmentB[1 * 3 + 0];
    const PetscReal q1_y = segmentB[1 * 3 + 1];
    const PetscReal q1_z = segmentB[1 * 3 + 2];

    const PetscReal r0_x = segmentC[0 * 3 + 0];
    const PetscReal r0_y = segmentC[0 * 3 + 1];
    const PetscReal r0_z = segmentC[0 * 3 + 2];
    const PetscReal r1_x = segmentC[1 * 3 + 0];
    const PetscReal r1_y = segmentC[1 * 3 + 1];
    const PetscReal r1_z = segmentC[1 * 3 + 2];

    const PetscReal s0_x = p1_x - p0_x;
    const PetscReal s0_y = p1_y - p0_y;
    const PetscReal s0_z = p1_z - p0_z;
    const PetscReal s1_x = q1_x - q0_x;
    const PetscReal s1_y = q1_y - q0_y;
    const PetscReal s1_z = q1_z - q0_z;
    const PetscReal s2_x = r1_x - r0_x;
    const PetscReal s2_y = r1_y - r0_y;
    const PetscReal s2_z = r1_z - r0_z;
    const PetscReal s3_x = s1_y * s2_z - s1_z * s2_y; /* s1 x s2 */
    const PetscReal s3_y = s1_z * s2_x - s1_x * s2_z;
    const PetscReal s3_z = s1_x * s2_y - s1_y * s2_x;
    const PetscReal s4_x = s0_y * s2_z - s0_z * s2_y; /* s0 x s2 */
    const PetscReal s4_y = s0_z * s2_x - s0_x * s2_z;
    const PetscReal s4_z = s0_x * s2_y - s0_y * s2_x;
    const PetscReal s5_x = s1_y * s0_z - s1_z * s0_y; /* s1 x s0 */
    const PetscReal s5_y = s1_z * s0_x - s1_x * s0_z;
    const PetscReal s5_z = s1_x * s0_y - s1_y * s0_x;
    const PetscReal denom = -(s0_x * s3_x + s0_y * s3_y + s0_z * s3_z); /* -s0 . (s1 x s2) */

    PetscFunctionBegin;
    *hasIntersection = PETSC_FALSE;
    /* Line not parallel to plane */
    if (denom != 0.0) {
        const PetscReal t = (s3_x * (p0_x - q0_x) + s3_y * (p0_y - q0_y) + s3_z * (p0_z - q0_z)) / denom;
        const PetscReal u = (s4_x * (p0_x - q0_x) + s4_y * (p0_y - q0_y) + s4_z * (p0_z - q0_z)) / denom;
        const PetscReal v = (s5_x * (p0_x - q0_x) + s5_y * (p0_y - q0_y) + s5_z * (p0_z - q0_z)) / denom;

        if (t >= 0 && t <= 1 && u >= 0 && u <= 1 && v >= 0 && v <= 1 && (u + v) <= 1) {
            *hasIntersection = PETSC_TRUE;
            if (intersection) {
                intersection[0] = p0_x + (t * s0_x);
                intersection[1] = p0_y + (t * s0_y);
                intersection[2] = p0_z + (t * s0_z);
            }
        }
        // printf("%+f\t%+f\t%+f\n", t, u, v);
    }
    PetscFunctionReturn(PETSC_SUCCESS);
}

// Determine the intersection of a face and a line
PetscErrorCode DMPlexFaceLineIntersection(DM dm, const PetscInt f, const PetscReal segment[], PetscReal intersection[], PetscBool *hasIntersection) {
    PetscInt dim;
    const PetscScalar *array;
    PetscScalar *coords = NULL;
    PetscInt numCoords;
    PetscBool isDG;

    PetscFunctionBegin;
    PetscCall(DMGetDimension(dm, &dim));

    PetscCall(DMPlexGetCellCoordinates(dm, f, &isDG, &numCoords, &array, &coords));

    switch (dim) {
        case 1: {
            *hasIntersection = PETSC_FALSE;
        } break;
        case 2: {
            PetscCall(DMPlexGetLineIntersection_2D_Internal(coords, segment, intersection, hasIntersection));
        } break;
        case 3: {
            PetscReal segmentA[6], segmentB[6];

            // Triangle 0 - 1 - 2
            segmentA[0] = segmentB[0] = coords[3];
            segmentA[1] = segmentB[1] = coords[4];
            segmentA[2] = segmentB[2] = coords[5];

            segmentA[3] = coords[0];
            segmentA[4] = coords[1];
            segmentA[5] = coords[2];

            segmentB[3] = coords[6];
            segmentB[4] = coords[7];
            segmentB[5] = coords[8];

            PetscCall(DMPlexGetLineTriangleIntersection_3D_Internal(segment, segmentA, segmentB, intersection, hasIntersection));

            if (numCoords == 12 && !(*hasIntersection)) {  // The face is a quad, so try triangle 0 - 3 - 2
                segmentA[0] = segmentB[0] = coords[9];
                segmentA[1] = segmentB[1] = coords[10];
                segmentA[2] = segmentB[2] = coords[11];
                PetscCall(DMPlexGetLineTriangleIntersection_3D_Internal(segment, segmentA, segmentB, intersection, hasIntersection));
            }
        } break;
        default:
            PetscFunctionReturn(PETSC_ERR_SUP);
    }

    PetscCall(DMPlexRestoreCellCoordinates(dm, f, &isDG, &numCoords, &array, &coords));

    PetscFunctionReturn(PETSC_SUCCESS);
}

#include <petsc/private/hashmapi.h>
PetscErrorCode DMPlexCellGradFromCell(DM dm, const PetscInt c, Vec data, PetscInt fID, PetscInt offset, PetscScalar g[]) {
    PetscFunctionBegin;

    PetscInt cStart, cEnd;
    PetscCall(DMPlexGetHeightStratum(dm, 0, &cStart, &cEnd));  // Range of cells
    PetscCheck(c >= cStart && c < cEnd, PETSC_COMM_SELF, PETSC_ERR_ARG_INCOMP, "DMPlexCellToCellGrad must have a valid cell as input.");

    PetscInt dim;
>>>>>>> 167ec2d5
    PetscCall(DMGetDimension(dm, &dim));
    PetscCheck(dim > 1 && dim < 4, PETSC_COMM_SELF, PETSC_ERR_SUP, "DMPlexCellToCellGrad does not support a DM of dimension %" PetscInt_FMT, dim);

    const PetscScalar *dataArray;
    PetscCall(VecGetArrayRead(data, &dataArray));

    // Get all vertices of the cell
    PetscInt nVert, *verts;
    PetscCall(DMPlexCellGetVertices(dm, c, &nVert, &verts));

<<<<<<< HEAD
    PetscHMapI hash = NULL; // Used to convert from vertex numbering to 0->nVert-1
=======
    PetscHMapI hash = NULL;  // Used to convert from vertex numbering to 0->nVert-1
>>>>>>> 167ec2d5
    PetscCall(PetscHMapICreate(&hash));

    PetscReal *vertVals;
    PetscCall(DMGetWorkArray(dm, nVert, MPIU_REAL, &vertVals));

<<<<<<< HEAD

=======
>>>>>>> 167ec2d5
    // Locations of the vertices
    PetscReal *vertCoords;
    PetscCall(DMPlexVertexGetCoordinates(dm, nVert, verts, &vertCoords));
    for (PetscInt v = 0; v < nVert; ++v) {
<<<<<<< HEAD
      PetscCall(PetscHMapISet(hash, verts[v], v));

      vertVals[v] = 0.0;

      PetscInt nCells, *cells;
      PetscCall(DMPlexVertexGetCells(dm, verts[v], &nCells, &cells));

      PetscReal totalWt = 0.0;
      for (PetscInt i = 0; i < nCells; ++i) {
        PetscReal *cellVal, cellCenter[3], wt = 0.0;
        PetscCall(xDMPlexPointLocalRead(dm, cells[i], fID, dataArray, &cellVal));
        PetscCall(DMPlexComputeCellGeometryFVM(dm, cells[i], NULL, cellCenter, NULL));
        for (PetscInt d = 0; d < dim; ++d) wt += PetscSqr(cellCenter[d] - vertCoords[v*dim + d]);
        wt = 1.0/PetscSqrtReal(wt);
        totalWt += wt;
        vertVals[v] += wt*cellVal[offset];
      }
      PetscCall(DMPlexVertexRestoreCells(dm, verts[v], &nCells, &cells));

      vertVals[v] /= totalWt;
=======
        PetscCall(PetscHMapISet(hash, verts[v], v));

        vertVals[v] = 0.0;

        PetscInt nCells, *cells;
        PetscCall(DMPlexVertexGetCells(dm, verts[v], &nCells, &cells));

        PetscReal totalWt = 0.0;
        for (PetscInt i = 0; i < nCells; ++i) {
            PetscReal *cellVal, cellCenter[3], wt = 0.0;
            PetscCall(xDMPlexPointLocalRead(dm, cells[i], fID, dataArray, &cellVal));
            PetscCall(DMPlexComputeCellGeometryFVM(dm, cells[i], NULL, cellCenter, NULL));
            for (PetscInt d = 0; d < dim; ++d) wt += PetscSqr(cellCenter[d] - vertCoords[v * dim + d]);
            wt = 1.0 / PetscSqrtReal(wt);
            totalWt += wt;
            vertVals[v] += wt * cellVal[offset];
        }
        PetscCall(DMPlexVertexRestoreCells(dm, verts[v], &nCells, &cells));

        vertVals[v] /= totalWt;
>>>>>>> 167ec2d5
    }
    PetscCall(DMPlexVertexRestoreCoordinates(dm, nVert, verts, &vertCoords));
    PetscCall(DMPlexCellRestoreVertices(dm, c, &nVert, &verts));

<<<<<<< HEAD

    for (PetscInt d = 0; d < dim; ++d) g[d] = 0.0;


    PetscInt       nFaces;
=======
    for (PetscInt d = 0; d < dim; ++d) g[d] = 0.0;

    PetscInt nFaces;
>>>>>>> 167ec2d5
    const PetscInt *faces;
    PetscCall(DMPlexGetConeSize(dm, c, &nFaces));
    PetscCall(DMPlexGetCone(dm, c, &faces));
    for (PetscInt f = 0; f < nFaces; ++f) {
<<<<<<< HEAD
      PetscInt nVert, *verts;
      PetscCall(DMPlexCellGetVertices(dm, faces[f], &nVert, &verts));

      PetscReal faceValue = 0.0;
      for (PetscInt v = 0; v < nVert; ++v) {
        PetscInt id;
        PetscHMapIGet(hash, verts[v], &id);
        faceValue += vertVals[id];
      }
      faceValue /= nVert;

      PetscCall(DMPlexCellRestoreVertices(dm, faces[f], &nVert, &verts));

      PetscReal N[dim];
      PetscCall(DMPlexFaceCentroidOutwardAreaNormal(dm, c, faces[f], NULL, N));

      for (PetscInt d = 0; d < dim; ++d) g[d] += faceValue*N[d];
    }


=======
        PetscInt nVert, *verts;
        PetscCall(DMPlexCellGetVertices(dm, faces[f], &nVert, &verts));

        PetscReal faceValue = 0.0;
        for (PetscInt v = 0; v < nVert; ++v) {
            PetscInt id;
            PetscHMapIGet(hash, verts[v], &id);
            faceValue += vertVals[id];
        }
        faceValue /= nVert;

        PetscCall(DMPlexCellRestoreVertices(dm, faces[f], &nVert, &verts));

        PetscReal N[dim];
        PetscCall(DMPlexFaceCentroidOutwardAreaNormal(dm, c, faces[f], NULL, N));

        for (PetscInt d = 0; d < dim; ++d) g[d] += faceValue * N[d];
    }

>>>>>>> 167ec2d5
    PetscHMapIDestroy(&hash);
    PetscCall(DMRestoreWorkArray(dm, nVert, MPIU_REAL, &vertVals));

    // Center of the cell
    PetscReal cellVolume;
    PetscCall(DMPlexComputeCellGeometryFVM(dm, c, &cellVolume, NULL, NULL));
    for (PetscInt d = 0; d < dim; ++d) g[d] /= cellVolume;

<<<<<<< HEAD

    PetscFunctionReturn(PETSC_SUCCESS);
}


//PetscErrorCode DMPlexCellGradFromCell(DM dm, const PetscInt c, Vec data, PetscInt fID, PetscInt offset, PetscScalar g[]) {
//    PetscFunctionBegin;

//    PetscInt cStart, cEnd;
//    PetscInt dim;

//    PetscCall(DMPlexGetHeightStratum(dm, 0, &cStart, &cEnd));  // Range of cells
//    PetscCheck(c >= cStart && c < cEnd, PETSC_COMM_SELF, PETSC_ERR_ARG_INCOMP, "DMPlexCellToCellGrad must have a valid cell as input.");

//    PetscCall(DMGetDimension(dm, &dim));

//    PetscCheck(dim > 0 && dim < 4, PETSC_COMM_SELF, PETSC_ERR_SUP, "DMPlexCellToCellGrad does not support a DM of dimension %" PetscInt_FMT, dim);

//    for (PetscInt d = 0; d < dim; ++d) {
//        g[d] = 0.0;
//    }

//    PetscInt nv, *verts;
//    PetscCall(DMPlexCellGetVertices(dm, c, &nv, &verts));
//    for (PetscInt v = 0; v < nv; ++v) {
//      PetscScalar gv[dim];
//      PetscCall(DMPlexVertexGradFromCell(dm, verts[v], data, fID, offset, gv));
//      for (PetscInt d = 0; d < dim; ++d) {
//          g[d] += gv[d];
//      }
//    }
//    for (PetscInt d = 0; d < dim; ++d) {
//        g[d] /= (PetscScalar)nv;
//    }
//    PetscCall(DMPlexCellRestoreVertices(dm, c, &nv, &verts));

//    PetscFunctionReturn(PETSC_SUCCESS);
//}
=======
    PetscFunctionReturn(PETSC_SUCCESS);
}
>>>>>>> 167ec2d5
<|MERGE_RESOLUTION|>--- conflicted
+++ resolved
@@ -46,68 +46,6 @@
 }
 
 
-
-
-/**
- * Return the cell with a centroid of xyz
- * Inputs:
- *  dm - The mesh
- *  xyz - The centroid
- *  eps - The tolerance or `PETSC_DEFAULT`
- *
- * Outputs:
- *  cell - The cell with a centroid of xyz. Will return -1 if this point is not in the local part of the DM
- *
- * The tolerance is interpreted as the maximum Euclidean (L2) distance of the sought point from the specified coordinates.
- *
- * Complexity of this function is currently O(n) with n the number of vertices in the local mesh.
-
-.seealso: `DMPLEX`, `DMPlexCreate()`, `DMGetCoordinatesLocal()`, `DMPlexFindVertices`
-@*/
-PetscErrorCode DMPlexFindCell(DM dm, const PetscScalar *xyz, PetscReal eps, PetscInt *cell) {
-//  PetscInt           c, cdim, i, j, o, p, pStart, pEnd;
-//  PetscInt           npoints;
-//  const PetscScalar *coord;
-//  Vec                allCoordsVec;
-//  const PetscScalar *allCoords;
-//  PetscInt          *dagPoints;
-
-  DM                cellGeomDm;
-  PetscInt          cStart, cEnd, dim;
-  const PetscScalar *cellGeomArray;
-  Vec               cellGeomVec;
-
-  PetscFunctionBegin;
-
-  PetscCall(DMGetDimension(dm, &dim));
-
-  if (eps < 0) eps = PETSC_SQRT_MACHINE_EPSILON;
-
-  PetscCall(DMPlexGetDataFVM(dm, nullptr, &cellGeomVec, nullptr, nullptr));
-  PetscCall(VecGetArrayRead(cellGeomVec, &cellGeomArray));
-  PetscCall(VecGetDM(cellGeomVec, &cellGeomDm));
-
-  *cell = -1;
-
-  DMPlexGetHeightStratum(dm, 0, &cStart, &cEnd);
-  for (PetscInt c = cStart; c < cEnd; ++c) {
-
-    const PetscFVCellGeom *cellGeom;
-    PetscCall(DMPlexPointLocalRead(cellGeomDm, c, cellGeomArray, &cellGeom));
-
-    PetscReal norm = 0.0;
-    for (PetscInt d = 0; d < dim; d++) norm += PetscRealPart(PetscSqr(xyz[d] - cellGeom->centroid[d]));
-    norm = PetscSqrtReal(norm);
-    if (norm <= eps) {
-      *cell = c;
-      break;
-    }
-  }
-
-  PetscCall(VecRestoreArrayRead(cellGeomVec, &cellGeomArray));
-
-  PetscFunctionReturn(PETSC_SUCCESS);
-}
 
 
 /**
@@ -314,7 +252,6 @@
 }
 
 PetscErrorCode DMPlexRestoreNeighbors(DM dm, PetscInt p, PetscInt maxLevels, PetscReal maxDist, PetscInt numberCells, PetscBool useCells, PetscBool returnNeighborVertices, PetscInt *nCells,
-<<<<<<< HEAD
                                   PetscInt **cells) {
   PetscFunctionBegin;
   if (nCells) *nCells = 0;
@@ -323,17 +260,7 @@
 }
 
 PetscErrorCode DMPlexGetNeighbors(DM dm, PetscInt p, PetscInt maxLevels, PetscReal maxDist, PetscInt numberCells, PetscBool useCells, PetscBool returnNeighborVertices, PetscInt *nCells, PetscInt **cells) {
-=======
-                                      PetscInt **cells) {
-    PetscFunctionBegin;
-    if (nCells) *nCells = 0;
-    PetscCall(DMRestoreWorkArray(dm, 0, MPIU_INT, cells));
-    PetscFunctionReturn(PETSC_SUCCESS);
-}
-
-PetscErrorCode DMPlexGetNeighbors(DM dm, PetscInt p, PetscInt maxLevels, PetscReal maxDist, PetscInt numberCells, PetscBool useCells, PetscBool returnNeighborVertices, PetscInt *nCells,
-                                  PetscInt **cells) {
->>>>>>> 167ec2d5
+
     const PetscInt maxLevelListSize = 10000;
     const PetscInt maxListSize = 100000;
     PetscInt numNew, nLevelList[2];
@@ -968,11 +895,9 @@
     PetscFunctionReturn(PETSC_SUCCESS);
 }
 
-<<<<<<< HEAD
-
-=======
->>>>>>> 167ec2d5
-PetscErrorCode DMPlexCornerSurfaceAreaNormal(DM dm, const PetscInt v, const PetscInt c, PetscReal N[]) {
+// Compute the corner surface area normal as defined in Morgan and Waltz with respect to a given vertex and an edge center
+// NOTE: This does NOT check if the vertex and cell are actually associated with each other.
+static PetscErrorCode DMPlexCornerSurfaceAreaNormal(DM dm, const PetscInt v, const PetscInt c, PetscReal N[]) {
     PetscFunctionBegin;
 
     PetscReal vCoords[3];
@@ -1236,179 +1161,6 @@
     PetscFunctionReturn(PETSC_SUCCESS);
 }
 
-<<<<<<< HEAD
-
-
-
-
-
-
-
-// Copied from petsc/src/dm/impls/plex/plexgeometry
-static PetscErrorCode DMPlexGetLineIntersection_2D_Internal(const PetscReal segmentA[], const PetscReal segmentB[], PetscReal intersection[], PetscBool *hasIntersection)
-{
-  const PetscReal p0_x  = segmentA[0 * 2 + 0];
-  const PetscReal p0_y  = segmentA[0 * 2 + 1];
-  const PetscReal p1_x  = segmentA[1 * 2 + 0];
-  const PetscReal p1_y  = segmentA[1 * 2 + 1];
-  const PetscReal p2_x  = segmentB[0 * 2 + 0];
-  const PetscReal p2_y  = segmentB[0 * 2 + 1];
-  const PetscReal p3_x  = segmentB[1 * 2 + 0];
-  const PetscReal p3_y  = segmentB[1 * 2 + 1];
-  const PetscReal s1_x  = p1_x - p0_x;
-  const PetscReal s1_y  = p1_y - p0_y;
-  const PetscReal s2_x  = p3_x - p2_x;
-  const PetscReal s2_y  = p3_y - p2_y;
-  const PetscReal denom = (-s2_x * s1_y + s1_x * s2_y);
-
-  PetscFunctionBegin;
-  *hasIntersection = PETSC_FALSE;
-  /* Non-parallel lines */
-  if (denom != 0.0) {
-    const PetscReal s = (-s1_y * (p0_x - p2_x) + s1_x * (p0_y - p2_y)) / denom;
-    const PetscReal t = (s2_x * (p0_y - p2_y) - s2_y * (p0_x - p2_x)) / denom;
-
-    if (s >= 0 && s <= 1 && t >= 0 && t <= 1) {
-      *hasIntersection = PETSC_TRUE;
-      if (intersection) {
-        intersection[0] = p0_x + (t * s1_x);
-        intersection[1] = p0_y + (t * s1_y);
-      }
-    }
-  }
-  PetscFunctionReturn(PETSC_SUCCESS);
-}
-
-/* The plane is segmentB x segmentC: https://en.wikipedia.org/wiki/Line%E2%80%93plane_intersection */
-static PetscErrorCode DMPlexGetLineTriangleIntersection_3D_Internal(const PetscReal segmentA[], const PetscReal segmentB[], const PetscReal segmentC[], PetscReal intersection[], PetscBool *hasIntersection)
-{
-  const PetscReal p0_x  = segmentA[0 * 3 + 0];
-  const PetscReal p0_y  = segmentA[0 * 3 + 1];
-  const PetscReal p0_z  = segmentA[0 * 3 + 2];
-  const PetscReal p1_x  = segmentA[1 * 3 + 0];
-  const PetscReal p1_y  = segmentA[1 * 3 + 1];
-  const PetscReal p1_z  = segmentA[1 * 3 + 2];
-
-  const PetscReal q0_x  = segmentB[0 * 3 + 0];
-  const PetscReal q0_y  = segmentB[0 * 3 + 1];
-  const PetscReal q0_z  = segmentB[0 * 3 + 2];
-  const PetscReal q1_x  = segmentB[1 * 3 + 0];
-  const PetscReal q1_y  = segmentB[1 * 3 + 1];
-  const PetscReal q1_z  = segmentB[1 * 3 + 2];
-
-  const PetscReal r0_x  = segmentC[0 * 3 + 0];
-  const PetscReal r0_y  = segmentC[0 * 3 + 1];
-  const PetscReal r0_z  = segmentC[0 * 3 + 2];
-  const PetscReal r1_x  = segmentC[1 * 3 + 0];
-  const PetscReal r1_y  = segmentC[1 * 3 + 1];
-  const PetscReal r1_z  = segmentC[1 * 3 + 2];
-
-  const PetscReal s0_x  = p1_x - p0_x;
-  const PetscReal s0_y  = p1_y - p0_y;
-  const PetscReal s0_z  = p1_z - p0_z;
-  const PetscReal s1_x  = q1_x - q0_x;
-  const PetscReal s1_y  = q1_y - q0_y;
-  const PetscReal s1_z  = q1_z - q0_z;
-  const PetscReal s2_x  = r1_x - r0_x;
-  const PetscReal s2_y  = r1_y - r0_y;
-  const PetscReal s2_z  = r1_z - r0_z;
-  const PetscReal s3_x  = s1_y * s2_z - s1_z * s2_y; /* s1 x s2 */
-  const PetscReal s3_y  = s1_z * s2_x - s1_x * s2_z;
-  const PetscReal s3_z  = s1_x * s2_y - s1_y * s2_x;
-  const PetscReal s4_x  = s0_y * s2_z - s0_z * s2_y; /* s0 x s2 */
-  const PetscReal s4_y  = s0_z * s2_x - s0_x * s2_z;
-  const PetscReal s4_z  = s0_x * s2_y - s0_y * s2_x;
-  const PetscReal s5_x  = s1_y * s0_z - s1_z * s0_y; /* s1 x s0 */
-  const PetscReal s5_y  = s1_z * s0_x - s1_x * s0_z;
-  const PetscReal s5_z  = s1_x * s0_y - s1_y * s0_x;
-  const PetscReal denom = -(s0_x * s3_x + s0_y * s3_y + s0_z * s3_z); /* -s0 . (s1 x s2) */
-
-  PetscFunctionBegin;
-  *hasIntersection = PETSC_FALSE;
-  /* Line not parallel to plane */
-  if (denom != 0.0) {
-    const PetscReal t = (s3_x * (p0_x - q0_x) + s3_y * (p0_y - q0_y) + s3_z * (p0_z - q0_z)) / denom;
-    const PetscReal u = (s4_x * (p0_x - q0_x) + s4_y * (p0_y - q0_y) + s4_z * (p0_z - q0_z)) / denom;
-    const PetscReal v = (s5_x * (p0_x - q0_x) + s5_y * (p0_y - q0_y) + s5_z * (p0_z - q0_z)) / denom;
-
-    if (t >= 0 && t <= 1 && u >= 0 && u <= 1 && v >= 0 && v <= 1 && (u + v) <= 1) {
-      *hasIntersection = PETSC_TRUE;
-      if (intersection) {
-        intersection[0] = p0_x + (t * s0_x);
-        intersection[1] = p0_y + (t * s0_y);
-        intersection[2] = p0_z + (t * s0_z);
-      }
-    }
-// printf("%+f\t%+f\t%+f\n", t, u, v);
-  }
-  PetscFunctionReturn(PETSC_SUCCESS);
-}
-
-
-// Determine the intersection of a face and a line
-PetscErrorCode DMPlexFaceLineIntersection(DM dm, const PetscInt f, const PetscReal segment[], PetscReal intersection[], PetscBool *hasIntersection) {
-  PetscInt dim;
-  const PetscScalar *array;
-  PetscScalar       *coords = NULL;
-  PetscInt           numCoords;
-  PetscBool          isDG;
-
-  PetscFunctionBegin;
-  PetscCall(DMGetDimension(dm, &dim));
-
-  PetscCall(DMPlexGetCellCoordinates(dm, f, &isDG, &numCoords, &array, &coords));
-
-  switch (dim) {
-    case 1:
-    {
-      *hasIntersection = PETSC_FALSE;
-    }
-    break;
-    case 2:
-    {
-      PetscCall(DMPlexGetLineIntersection_2D_Internal(coords, segment, intersection, hasIntersection));
-    }
-    break;
-    case 3:
-    {
-      PetscReal segmentA[6], segmentB[6];
-
-      //Triangle 0 - 1 - 2
-      segmentA[0] = segmentB[0] = coords[3];
-      segmentA[1] = segmentB[1] = coords[4];
-      segmentA[2] = segmentB[2] = coords[5];
-
-      segmentA[3] = coords[0];
-      segmentA[4] = coords[1];
-      segmentA[5] = coords[2];
-
-      segmentB[3] = coords[6];
-      segmentB[4] = coords[7];
-      segmentB[5] = coords[8];
-
-      PetscCall(DMPlexGetLineTriangleIntersection_3D_Internal(segment, segmentA, segmentB, intersection, hasIntersection));
-
-      if (numCoords==12 && !(*hasIntersection)) { // The face is a quad, so try triangle 0 - 3 - 2
-        segmentA[0] = segmentB[0] = coords[9];
-        segmentA[1] = segmentB[1] = coords[10];
-        segmentA[2] = segmentB[2] = coords[11];
-        PetscCall(DMPlexGetLineTriangleIntersection_3D_Internal(segment, segmentA, segmentB, intersection, hasIntersection));
-      }
-    }
-    break;
-    default:
-      PetscFunctionReturn(PETSC_ERR_SUP);
-  }
-
-  PetscCall(DMPlexRestoreCellCoordinates(dm, f, &isDG, &numCoords, &array, &coords));
-
-  PetscFunctionReturn(PETSC_SUCCESS);
-
-}
-
-
-
-
 #include <petsc/private/hashmapi.h>
 PetscErrorCode DMPlexCellGradFromCell(DM dm, const PetscInt c, Vec data, PetscInt fID, PetscInt offset, PetscScalar g[]) {
 
@@ -1419,170 +1171,6 @@
     PetscCheck(c >= cStart && c < cEnd, PETSC_COMM_SELF, PETSC_ERR_ARG_INCOMP, "DMPlexCellToCellGrad must have a valid cell as input.");
 
     PetscInt       dim;
-=======
-// Copied from petsc/src/dm/impls/plex/plexgeometry
-static PetscErrorCode DMPlexGetLineIntersection_2D_Internal(const PetscReal segmentA[], const PetscReal segmentB[], PetscReal intersection[], PetscBool *hasIntersection) {
-    const PetscReal p0_x = segmentA[0 * 2 + 0];
-    const PetscReal p0_y = segmentA[0 * 2 + 1];
-    const PetscReal p1_x = segmentA[1 * 2 + 0];
-    const PetscReal p1_y = segmentA[1 * 2 + 1];
-    const PetscReal p2_x = segmentB[0 * 2 + 0];
-    const PetscReal p2_y = segmentB[0 * 2 + 1];
-    const PetscReal p3_x = segmentB[1 * 2 + 0];
-    const PetscReal p3_y = segmentB[1 * 2 + 1];
-    const PetscReal s1_x = p1_x - p0_x;
-    const PetscReal s1_y = p1_y - p0_y;
-    const PetscReal s2_x = p3_x - p2_x;
-    const PetscReal s2_y = p3_y - p2_y;
-    const PetscReal denom = (-s2_x * s1_y + s1_x * s2_y);
-
-    PetscFunctionBegin;
-    *hasIntersection = PETSC_FALSE;
-    /* Non-parallel lines */
-    if (denom != 0.0) {
-        const PetscReal s = (-s1_y * (p0_x - p2_x) + s1_x * (p0_y - p2_y)) / denom;
-        const PetscReal t = (s2_x * (p0_y - p2_y) - s2_y * (p0_x - p2_x)) / denom;
-
-        if (s >= 0 && s <= 1 && t >= 0 && t <= 1) {
-            *hasIntersection = PETSC_TRUE;
-            if (intersection) {
-                intersection[0] = p0_x + (t * s1_x);
-                intersection[1] = p0_y + (t * s1_y);
-            }
-        }
-    }
-    PetscFunctionReturn(PETSC_SUCCESS);
-}
-
-/* The plane is segmentB x segmentC: https://en.wikipedia.org/wiki/Line%E2%80%93plane_intersection */
-static PetscErrorCode DMPlexGetLineTriangleIntersection_3D_Internal(const PetscReal segmentA[], const PetscReal segmentB[], const PetscReal segmentC[], PetscReal intersection[],
-                                                                    PetscBool *hasIntersection) {
-    const PetscReal p0_x = segmentA[0 * 3 + 0];
-    const PetscReal p0_y = segmentA[0 * 3 + 1];
-    const PetscReal p0_z = segmentA[0 * 3 + 2];
-    const PetscReal p1_x = segmentA[1 * 3 + 0];
-    const PetscReal p1_y = segmentA[1 * 3 + 1];
-    const PetscReal p1_z = segmentA[1 * 3 + 2];
-
-    const PetscReal q0_x = segmentB[0 * 3 + 0];
-    const PetscReal q0_y = segmentB[0 * 3 + 1];
-    const PetscReal q0_z = segmentB[0 * 3 + 2];
-    const PetscReal q1_x = segmentB[1 * 3 + 0];
-    const PetscReal q1_y = segmentB[1 * 3 + 1];
-    const PetscReal q1_z = segmentB[1 * 3 + 2];
-
-    const PetscReal r0_x = segmentC[0 * 3 + 0];
-    const PetscReal r0_y = segmentC[0 * 3 + 1];
-    const PetscReal r0_z = segmentC[0 * 3 + 2];
-    const PetscReal r1_x = segmentC[1 * 3 + 0];
-    const PetscReal r1_y = segmentC[1 * 3 + 1];
-    const PetscReal r1_z = segmentC[1 * 3 + 2];
-
-    const PetscReal s0_x = p1_x - p0_x;
-    const PetscReal s0_y = p1_y - p0_y;
-    const PetscReal s0_z = p1_z - p0_z;
-    const PetscReal s1_x = q1_x - q0_x;
-    const PetscReal s1_y = q1_y - q0_y;
-    const PetscReal s1_z = q1_z - q0_z;
-    const PetscReal s2_x = r1_x - r0_x;
-    const PetscReal s2_y = r1_y - r0_y;
-    const PetscReal s2_z = r1_z - r0_z;
-    const PetscReal s3_x = s1_y * s2_z - s1_z * s2_y; /* s1 x s2 */
-    const PetscReal s3_y = s1_z * s2_x - s1_x * s2_z;
-    const PetscReal s3_z = s1_x * s2_y - s1_y * s2_x;
-    const PetscReal s4_x = s0_y * s2_z - s0_z * s2_y; /* s0 x s2 */
-    const PetscReal s4_y = s0_z * s2_x - s0_x * s2_z;
-    const PetscReal s4_z = s0_x * s2_y - s0_y * s2_x;
-    const PetscReal s5_x = s1_y * s0_z - s1_z * s0_y; /* s1 x s0 */
-    const PetscReal s5_y = s1_z * s0_x - s1_x * s0_z;
-    const PetscReal s5_z = s1_x * s0_y - s1_y * s0_x;
-    const PetscReal denom = -(s0_x * s3_x + s0_y * s3_y + s0_z * s3_z); /* -s0 . (s1 x s2) */
-
-    PetscFunctionBegin;
-    *hasIntersection = PETSC_FALSE;
-    /* Line not parallel to plane */
-    if (denom != 0.0) {
-        const PetscReal t = (s3_x * (p0_x - q0_x) + s3_y * (p0_y - q0_y) + s3_z * (p0_z - q0_z)) / denom;
-        const PetscReal u = (s4_x * (p0_x - q0_x) + s4_y * (p0_y - q0_y) + s4_z * (p0_z - q0_z)) / denom;
-        const PetscReal v = (s5_x * (p0_x - q0_x) + s5_y * (p0_y - q0_y) + s5_z * (p0_z - q0_z)) / denom;
-
-        if (t >= 0 && t <= 1 && u >= 0 && u <= 1 && v >= 0 && v <= 1 && (u + v) <= 1) {
-            *hasIntersection = PETSC_TRUE;
-            if (intersection) {
-                intersection[0] = p0_x + (t * s0_x);
-                intersection[1] = p0_y + (t * s0_y);
-                intersection[2] = p0_z + (t * s0_z);
-            }
-        }
-        // printf("%+f\t%+f\t%+f\n", t, u, v);
-    }
-    PetscFunctionReturn(PETSC_SUCCESS);
-}
-
-// Determine the intersection of a face and a line
-PetscErrorCode DMPlexFaceLineIntersection(DM dm, const PetscInt f, const PetscReal segment[], PetscReal intersection[], PetscBool *hasIntersection) {
-    PetscInt dim;
-    const PetscScalar *array;
-    PetscScalar *coords = NULL;
-    PetscInt numCoords;
-    PetscBool isDG;
-
-    PetscFunctionBegin;
-    PetscCall(DMGetDimension(dm, &dim));
-
-    PetscCall(DMPlexGetCellCoordinates(dm, f, &isDG, &numCoords, &array, &coords));
-
-    switch (dim) {
-        case 1: {
-            *hasIntersection = PETSC_FALSE;
-        } break;
-        case 2: {
-            PetscCall(DMPlexGetLineIntersection_2D_Internal(coords, segment, intersection, hasIntersection));
-        } break;
-        case 3: {
-            PetscReal segmentA[6], segmentB[6];
-
-            // Triangle 0 - 1 - 2
-            segmentA[0] = segmentB[0] = coords[3];
-            segmentA[1] = segmentB[1] = coords[4];
-            segmentA[2] = segmentB[2] = coords[5];
-
-            segmentA[3] = coords[0];
-            segmentA[4] = coords[1];
-            segmentA[5] = coords[2];
-
-            segmentB[3] = coords[6];
-            segmentB[4] = coords[7];
-            segmentB[5] = coords[8];
-
-            PetscCall(DMPlexGetLineTriangleIntersection_3D_Internal(segment, segmentA, segmentB, intersection, hasIntersection));
-
-            if (numCoords == 12 && !(*hasIntersection)) {  // The face is a quad, so try triangle 0 - 3 - 2
-                segmentA[0] = segmentB[0] = coords[9];
-                segmentA[1] = segmentB[1] = coords[10];
-                segmentA[2] = segmentB[2] = coords[11];
-                PetscCall(DMPlexGetLineTriangleIntersection_3D_Internal(segment, segmentA, segmentB, intersection, hasIntersection));
-            }
-        } break;
-        default:
-            PetscFunctionReturn(PETSC_ERR_SUP);
-    }
-
-    PetscCall(DMPlexRestoreCellCoordinates(dm, f, &isDG, &numCoords, &array, &coords));
-
-    PetscFunctionReturn(PETSC_SUCCESS);
-}
-
-#include <petsc/private/hashmapi.h>
-PetscErrorCode DMPlexCellGradFromCell(DM dm, const PetscInt c, Vec data, PetscInt fID, PetscInt offset, PetscScalar g[]) {
-    PetscFunctionBegin;
-
-    PetscInt cStart, cEnd;
-    PetscCall(DMPlexGetHeightStratum(dm, 0, &cStart, &cEnd));  // Range of cells
-    PetscCheck(c >= cStart && c < cEnd, PETSC_COMM_SELF, PETSC_ERR_ARG_INCOMP, "DMPlexCellToCellGrad must have a valid cell as input.");
-
-    PetscInt dim;
->>>>>>> 167ec2d5
     PetscCall(DMGetDimension(dm, &dim));
     PetscCheck(dim > 1 && dim < 4, PETSC_COMM_SELF, PETSC_ERR_SUP, "DMPlexCellToCellGrad does not support a DM of dimension %" PetscInt_FMT, dim);
 
@@ -1593,25 +1181,17 @@
     PetscInt nVert, *verts;
     PetscCall(DMPlexCellGetVertices(dm, c, &nVert, &verts));
 
-<<<<<<< HEAD
     PetscHMapI hash = NULL; // Used to convert from vertex numbering to 0->nVert-1
-=======
-    PetscHMapI hash = NULL;  // Used to convert from vertex numbering to 0->nVert-1
->>>>>>> 167ec2d5
     PetscCall(PetscHMapICreate(&hash));
 
     PetscReal *vertVals;
     PetscCall(DMGetWorkArray(dm, nVert, MPIU_REAL, &vertVals));
 
-<<<<<<< HEAD
-
-=======
->>>>>>> 167ec2d5
+
     // Locations of the vertices
     PetscReal *vertCoords;
     PetscCall(DMPlexVertexGetCoordinates(dm, nVert, verts, &vertCoords));
     for (PetscInt v = 0; v < nVert; ++v) {
-<<<<<<< HEAD
       PetscCall(PetscHMapISet(hash, verts[v], v));
 
       vertVals[v] = 0.0;
@@ -1632,48 +1212,19 @@
       PetscCall(DMPlexVertexRestoreCells(dm, verts[v], &nCells, &cells));
 
       vertVals[v] /= totalWt;
-=======
-        PetscCall(PetscHMapISet(hash, verts[v], v));
-
-        vertVals[v] = 0.0;
-
-        PetscInt nCells, *cells;
-        PetscCall(DMPlexVertexGetCells(dm, verts[v], &nCells, &cells));
-
-        PetscReal totalWt = 0.0;
-        for (PetscInt i = 0; i < nCells; ++i) {
-            PetscReal *cellVal, cellCenter[3], wt = 0.0;
-            PetscCall(xDMPlexPointLocalRead(dm, cells[i], fID, dataArray, &cellVal));
-            PetscCall(DMPlexComputeCellGeometryFVM(dm, cells[i], NULL, cellCenter, NULL));
-            for (PetscInt d = 0; d < dim; ++d) wt += PetscSqr(cellCenter[d] - vertCoords[v * dim + d]);
-            wt = 1.0 / PetscSqrtReal(wt);
-            totalWt += wt;
-            vertVals[v] += wt * cellVal[offset];
-        }
-        PetscCall(DMPlexVertexRestoreCells(dm, verts[v], &nCells, &cells));
-
-        vertVals[v] /= totalWt;
->>>>>>> 167ec2d5
     }
     PetscCall(DMPlexVertexRestoreCoordinates(dm, nVert, verts, &vertCoords));
     PetscCall(DMPlexCellRestoreVertices(dm, c, &nVert, &verts));
 
-<<<<<<< HEAD
 
     for (PetscInt d = 0; d < dim; ++d) g[d] = 0.0;
 
 
     PetscInt       nFaces;
-=======
-    for (PetscInt d = 0; d < dim; ++d) g[d] = 0.0;
-
-    PetscInt nFaces;
->>>>>>> 167ec2d5
     const PetscInt *faces;
     PetscCall(DMPlexGetConeSize(dm, c, &nFaces));
     PetscCall(DMPlexGetCone(dm, c, &faces));
     for (PetscInt f = 0; f < nFaces; ++f) {
-<<<<<<< HEAD
       PetscInt nVert, *verts;
       PetscCall(DMPlexCellGetVertices(dm, faces[f], &nVert, &verts));
 
@@ -1694,27 +1245,6 @@
     }
 
 
-=======
-        PetscInt nVert, *verts;
-        PetscCall(DMPlexCellGetVertices(dm, faces[f], &nVert, &verts));
-
-        PetscReal faceValue = 0.0;
-        for (PetscInt v = 0; v < nVert; ++v) {
-            PetscInt id;
-            PetscHMapIGet(hash, verts[v], &id);
-            faceValue += vertVals[id];
-        }
-        faceValue /= nVert;
-
-        PetscCall(DMPlexCellRestoreVertices(dm, faces[f], &nVert, &verts));
-
-        PetscReal N[dim];
-        PetscCall(DMPlexFaceCentroidOutwardAreaNormal(dm, c, faces[f], NULL, N));
-
-        for (PetscInt d = 0; d < dim; ++d) g[d] += faceValue * N[d];
-    }
-
->>>>>>> 167ec2d5
     PetscHMapIDestroy(&hash);
     PetscCall(DMRestoreWorkArray(dm, nVert, MPIU_REAL, &vertVals));
 
@@ -1723,7 +1253,6 @@
     PetscCall(DMPlexComputeCellGeometryFVM(dm, c, &cellVolume, NULL, NULL));
     for (PetscInt d = 0; d < dim; ++d) g[d] /= cellVolume;
 
-<<<<<<< HEAD
 
     PetscFunctionReturn(PETSC_SUCCESS);
 }
@@ -1762,7 +1291,3 @@
 
 //    PetscFunctionReturn(PETSC_SUCCESS);
 //}
-=======
-    PetscFunctionReturn(PETSC_SUCCESS);
-}
->>>>>>> 167ec2d5
