--- conflicted
+++ resolved
@@ -1,13 +1,5 @@
 #include "riemann2Gas.hpp"
 #include <eos/perfectGas.hpp>
-<<<<<<< HEAD
-#include "riemannCommon.hpp"
-
-ablate::finiteVolume::fluxCalculator::Direction ablate::finiteVolume::fluxCalculator::Riemann2Gas::Riemann2GasFluxFunction(void *ctx, PetscReal uL, PetscReal aL, PetscReal rhoL, PetscReal pL,
-                                                                                                                           PetscReal uR, PetscReal aR, PetscReal rhoR, PetscReal pR,
-                                                                                                                           PetscReal *massFlux,
-=======
->>>>>>> 167ec2d5
 
 using namespace ablate::finiteVolume::fluxCalculator;
 
@@ -35,15 +27,6 @@
     PetscReal pstar;
 
     // Here is the initial guess for pstar - assuming two exapansion wave (need to change for 2 gasses)
-<<<<<<< HEAD
-//    pstar = aL + aR - (0.5 * gamLm1 * (uR - uL));
-//    pstar = pstar / ((aL / PetscPowReal(pL, 0.5 * gamLm1 / gammaL)) + (aR / PetscPowReal(pR, 0.5 * gamRm1 / gammaR)));
-//    pstar = PetscPowReal(pstar, 2.0 * gammaL / gamLm1);
-    pstar = 0.5 * (pR + pL);
-
-    return reimannSolver(uL, aL, rhoL, 0, pL, gammaL, uR, aR, rhoR, 0, pR, gammaR, pstar, massFlux, p12);
-
-=======
     //    pstar = aL + aR - (0.5 * gamLm1 * (uR - uL));
     //    pstar = pstar / ((aL / PetscPowReal(pL, 0.5 * gamLm1 / gammaL)) + (aR / PetscPowReal(pR, 0.5 * gamRm1 / gammaR)));
     //    pstar = PetscPowReal(pstar, 2.0 * gammaL / gamLm1);
@@ -52,7 +35,6 @@
     Direction dir = riemannSolver(uL, aL, rhoL, 0, pL, gammaL, uR, aR, rhoR, 0, pR, gammaR, pstar, massFlux, p12);
 
     return dir;
->>>>>>> 167ec2d5
 }
 Riemann2Gas::Riemann2Gas(std::shared_ptr<eos::EOS> eosL, std::shared_ptr<eos::EOS> eosR) {
     auto perfectGasEosL = std::dynamic_pointer_cast<eos::PerfectGas>(eosL);
