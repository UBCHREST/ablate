--- conflicted
+++ resolved
@@ -50,13 +50,8 @@
 
     VecGetArray(F, &aF);
     aF[0] = (gamma1 - 1) * eG * rhoG - (gamma2 - 1) * eL * rhoL + gamma2 * p02;  // pG - pL = 0, pressure equilibrium
-<<<<<<< HEAD
-//aF[0] = (gamma1 - 1) * eG * rhoG - (gamma2 - 1) * eL * rhoL + gamma2 * p02 + 1;  // pG - pL + sigma*kappa = 0, manual set sigmaKappa=1
-    aF[1] = eG * rhoL / cv1 - gamma2 / cp2 * (eL * rhoL - p02);                  // TG - TL = 0, temperature equilibrium
-=======
     // aF[0] = (gamma1 - 1) * eG * rhoG - (gamma2 - 1) * eL * rhoL + gamma2 * p02 + 1;  // pG - pL + sigma*kappa = 0, manual set sigmaKappa=1
     aF[1] = eG * rhoL / cv1 - gamma2 / cp2 * (eL * rhoL - p02);  // TG - TL = 0, temperature equilibrium
->>>>>>> 167ec2d5
     aF[2] = Y1 * rho * rhoL + Y2 * rho * rhoG - rhoG * rhoL;
     aF[3] = Y1 * eG + Y2 * eL - e;
 
