--- conflicted
+++ resolved
@@ -18,11 +18,7 @@
     const std::string rpath = path / "regressor";
     const std::string wpath = path / "weights.csv";
     const std::string ipath = path / "weights_inv.csv";
-<<<<<<< HEAD
     // const std::string spath = path / "scaling_params.txt";
-=======
-    const std::string spath = path / "scaling_params.txt";
->>>>>>> 0a48fbfa
 
     // Check for missing files
     if (!std::filesystem::exists(rpath)) {
@@ -72,14 +68,9 @@
     inputFileStream.open(ipath.c_str(), std::ios::in);
     LoadBasisVectors(inputFileStream, speciesNames.size(), iWmat);
     inputFileStream.close();
-<<<<<<< HEAD
     /*
     //load source energy scaler
     sourceEnergyScaler = (PetscReal *) malloc(2*sizeof(PetscReal));
-=======
-    // load source energy scaler
-    sourceEnergyScaler = (PetscReal *)malloc(2 * sizeof(PetscReal));
->>>>>>> 0a48fbfa
     inputFileStream.open(spath.c_str(), std::ios::in);
     std::string line, value;
 
@@ -94,10 +85,7 @@
     sourceEnergyScaler[1] = std::stod(value);
 
     inputFileStream.close();
-<<<<<<< HEAD
     */
-=======
->>>>>>> 0a48fbfa
 }
 
 ablate::chemistry::ChemTabModel::~ChemTabModel() {
@@ -108,10 +96,7 @@
     free(sourceEnergyScaler);
     for (std::size_t i = 0; i < speciesNames.size(); i++) free(Wmat[i]);
     for (std::size_t i = 0; i < progressVariablesNames.size(); i++) free(iWmat[i]);
-<<<<<<< HEAD
-=======
-
->>>>>>> 0a48fbfa
+
     free(Wmat);
     free(iWmat);
 }
@@ -259,11 +244,7 @@
     outputArray = (float *)TF_TensorData(outputValues[1]);
     PetscReal p = (PetscReal)outputArray[0];
     // rescale the predicted energy
-<<<<<<< HEAD
     *predictedSourceEnergy = p;  //(p * ctModel->sourceEnergyScaler[0]) + ctModel->sourceEnergyScaler[1];
-=======
-    *predictedSourceEnergy = (p * ctModel->sourceEnergyScaler[0]) + ctModel->sourceEnergyScaler[1];
->>>>>>> 0a48fbfa
 
     outputArray = (float *)TF_TensorData(outputValues[0]);
     for (size_t i = 0; i < progressVariableSourceSize; i++) {
