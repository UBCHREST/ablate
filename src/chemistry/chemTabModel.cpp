--- conflicted
+++ resolved
@@ -18,11 +18,7 @@
     const std::string rpath = path / "regressor";
     const std::string wpath = path / "weights.csv";
     const std::string ipath = path / "weights_inv.csv";
-<<<<<<< HEAD
     // const std::string spath = path / "scaling_params.txt";
-=======
-    const std::string spath = path / "scaling_params.txt";
->>>>>>> 8b7ca5f7
 
     // Check for missing files
     if (!std::filesystem::exists(rpath)) {
@@ -72,14 +68,9 @@
     inputFileStream.open(ipath.c_str(), std::ios::in);
     LoadBasisVectors(inputFileStream, speciesNames.size(), iWmat);
     inputFileStream.close();
-<<<<<<< HEAD
     /*
     //load source energy scaler
     sourceEnergyScaler = (PetscReal *) malloc(2*sizeof(PetscReal));
-=======
-    // load source energy scaler
-    sourceEnergyScaler = (PetscReal *)malloc(2 * sizeof(PetscReal));
->>>>>>> 8b7ca5f7
     inputFileStream.open(spath.c_str(), std::ios::in);
     std::string line, value;
 
@@ -94,10 +85,7 @@
     sourceEnergyScaler[1] = std::stod(value);
 
     inputFileStream.close();
-<<<<<<< HEAD
     */
-=======
->>>>>>> 8b7ca5f7
 }
 
 ablate::chemistry::ChemTabModel::~ChemTabModel() {
@@ -106,16 +94,8 @@
     TF_DeleteSessionOptions(sessionOpts);
     TF_DeleteStatus(status);
     free(sourceEnergyScaler);
-<<<<<<< HEAD
     for (std::size_t i = 0; i < speciesNames.size(); i++) free(Wmat[i]);
     for (std::size_t i = 0; i < progressVariablesNames.size(); i++) free(iWmat[i]);
-
-=======
-    for (std::size_t i = 0; i < speciesNames.size(); i++)
-	free(Wmat[i]);
-    for (std::size_t i = 0; i < progressVariablesNames.size(); i++)
-	free(Wmat[i]);
->>>>>>> 8b7ca5f7
     free(Wmat);
     free(iWmat);
 }
@@ -215,18 +195,9 @@
             "The progressVariables size does not match the "
             "supported number of progressVariables");
     }
-<<<<<<< HEAD
     // size of progressVariableSource should match the expected number of progressVariables (excluding zmix)
     if (progressVariableSourceSize != ctModel->progressVariablesNames.size() - 1) {
         throw std::invalid_argument("The progressVariableSource size does not match the supported number of progressVariables");
-=======
-    // size of progressVariableSource should match the expected number of
-    // progressVariables (excluding zmix)
-    if (progressVariableSourceSize != ctModel->progressVariablesNames.size() - 1) {
-        throw std::invalid_argument(
-            "The progressVariableSource size does not match the supported number "
-            "of progressVariables");
->>>>>>> 8b7ca5f7
     }
     //********* Get Input tensor
     int numInputs = 1;
@@ -272,11 +243,7 @@
     outputArray = (float *)TF_TensorData(outputValues[1]);
     PetscReal p = (PetscReal)outputArray[0];
     // rescale the predicted energy
-<<<<<<< HEAD
     *predictedSourceEnergy = p;  //(p * ctModel->sourceEnergyScaler[0]) + ctModel->sourceEnergyScaler[1];
-=======
-    *predictedSourceEnergy = (p * ctModel->sourceEnergyScaler[0]) + ctModel->sourceEnergyScaler[1];
->>>>>>> 8b7ca5f7
 
     outputArray = (float *)TF_TensorData(outputValues[0]);
     for (size_t i = 0; i < progressVariableSourceSize; i++) {
