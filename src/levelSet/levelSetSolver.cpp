--- conflicted
+++ resolved
@@ -37,137 +37,6 @@
 
   // Initialize the RBF data structures
   LevelSetSolver::rbf->Initialize();
-<<<<<<< HEAD
-=======
-
-}
-
-///*************   Begin Curvature and Normal Vector functions ******************/
-
-// Might want to have this based on cell values rather than RBF
-void LevelSetSolver::Normal1D(PetscInt c, PetscScalar *n) {
-
-  PetscReal cx = 0.0, g = 0.0;
-  std::shared_ptr<ablate::domain::rbf::RBF> rbf = LevelSetSolver::rbf;
-  const ablate::domain::Field *lsField = LevelSetSolver::lsField;
-
-  cx = rbf->EvalDer(lsField, c, 1, 0, 0);
-  g = PetscSqrtReal(cx*cx);
-
-  n[0] = cx/g;
-}
-
-void LevelSetSolver::Normal2D(PetscInt c, PetscScalar *n) {
-
-  PetscReal   cx = 0.0, cy = 0.0, g = 0.0;
-  std::shared_ptr<ablate::domain::rbf::RBF> rbf = LevelSetSolver::rbf;
-  const ablate::domain::Field *lsField = LevelSetSolver::lsField;
-
-  cx = rbf->EvalDer(lsField, c, 1, 0, 0);
-  cy = rbf->EvalDer(lsField, c, 0, 1, 0);
-  g = PetscSqrtReal(cx*cx + cy*cy);
-
-  n[0] = cx/g;
-  n[1] = cy/g;
-
-
-}
-
-void LevelSetSolver::Normal3D(PetscInt c, PetscReal *n) {
-
-  PetscReal   cx = 0.0, cy = 0.0, cz = 0.0, g = 0.0;
-  std::shared_ptr<ablate::domain::rbf::RBF> rbf = LevelSetSolver::rbf;
-  const ablate::domain::Field *lsField = LevelSetSolver::lsField;
-
-  cx = rbf->EvalDer(lsField, c, 1, 0, 0);
-  cy = rbf->EvalDer(lsField, c, 0, 1, 0);
-  cz = rbf->EvalDer(lsField, c, 0, 0, 1);
-  g = sqrt(cx*cx + cy*cy + cz*cz);
-
-  n[0] = cx/g;
-  n[1] = cy/g;
-  n[2] = cz/g;
-}
-
-PetscReal LevelSetSolver::Curvature1D(PetscInt c) {
-  return 0.0;
-}
-
-PetscReal LevelSetSolver::Curvature2D(PetscInt c) {
-
-  PetscReal k = 0.0;
-  PetscReal cx, cy, cxx, cyy, cxy;
-  std::shared_ptr<ablate::domain::rbf::RBF> rbf = LevelSetSolver::rbf;
-  const ablate::domain::Field *lsField = LevelSetSolver::lsField;
-
-  cx = rbf->EvalDer(lsField, c, 1, 0, 0);
-  cy = rbf->EvalDer(lsField, c, 0, 1, 0);
-  cxx = rbf->EvalDer(lsField, c, 2, 0, 0);
-  cyy = rbf->EvalDer(lsField, c, 0, 2, 0);
-  cxy = rbf->EvalDer(lsField, c, 1, 1, 0);
-
-  k = (cxx*cy*cy + cyy*cx*cx - 2.0*cxy*cx*cy)/pow(cx*cx+cy*cy,1.5);
-
-  return k;
-}
-
-PetscReal LevelSetSolver::Curvature3D(PetscInt c) {
-
-  PetscReal k = 0.0;
-  PetscReal cx, cy, cz;
-  PetscReal cxx, cyy, czz;
-  PetscReal cxy, cxz, cyz;
-  std::shared_ptr<ablate::domain::rbf::RBF> rbf = LevelSetSolver::rbf;
-  const ablate::domain::Field *lsField = LevelSetSolver::lsField;
-
-  cx = rbf->EvalDer(lsField, c, 1, 0, 0);
-  cy = rbf->EvalDer(lsField, c, 0, 1, 0);
-  cz = rbf->EvalDer(lsField, c, 0, 0, 1);
-  cxx = rbf->EvalDer(lsField, c, 2, 0, 0);
-  cyy = rbf->EvalDer(lsField, c, 0, 2, 0);
-  czz = rbf->EvalDer(lsField, c, 0, 0, 2);
-  cxy = rbf->EvalDer(lsField, c, 1, 1, 0);
-  cxz = rbf->EvalDer(lsField, c, 1, 0, 1);
-  cyz = rbf->EvalDer(lsField, c, 0, 1, 1);
-
-  k = (cxx*(cy*cy + cz*cz) + cyy*(cx*cx + cz*cz) + czz*(cx*cx + cy*cy) - 2.0*(cxy*cx*cy + cxz*cx*cz + cyz*cy*cz))/pow(cx*cx+cy*cy+cz*cz,1.5);
-
-  return k;
-}
-
-// Maybe have it point directly to the function during setup
-PetscReal LevelSetSolver::Curvature(PetscInt c) {
-  switch (subDomain->GetDimensions()) {
-    case 1:
-      return 0.0;
-    case 2:
-      return LevelSetSolver::Curvature2D(c);
-    case 3:
-      return LevelSetSolver::Curvature3D(c);
-    default:
-      throw std::runtime_error("ablate::levelSet::LevelSetSolver::Curvature encountered an unknown dimension.");
-  }
-}
-
-void LevelSetSolver::Normal(PetscInt c, PetscReal *n) {
-  switch (subDomain->GetDimensions()) {
-    case 1:
-      throw std::runtime_error("Still need to setup ablate::levelSet::LevelSetSolver::Normal for 1D grids.\n");
-    case 2:
-      return LevelSetSolver::Normal2D(c, n);
-    case 3:
-      return LevelSetSolver::Normal3D(c, n);
-    default:
-      throw std::runtime_error("ablate::levelSet::LevelSetSolver::Normal encountered an unknown dimension.");
-  }
-}
-
-void LevelSetSolver::ComputeAllNormal() {
-  DM            dm = subDomain->GetDM();
-  domain::Range cellRange;
-  PetscReal    *array, *n;
-  Vec           auxVec = subDomain->GetAuxVector();       // For normal vector
->>>>>>> d15bc471
 
 }
 
@@ -231,8 +100,6 @@
 
 }
 
-<<<<<<< HEAD
-=======
 
 //// Given a VOF field compute the level set field and normal vectors at the cell center
 //void LevelSetSolver::Reinitialize(const ablate::domain::Field *field, Vec f) {
@@ -525,7 +392,6 @@
 //}
 
 
->>>>>>> d15bc471
 #include "registrar.hpp"
 REGISTER(ablate::solver::Solver, ablate::levelSet::LevelSetSolver, "level set solver",
          ARG(std::string, "id", "the name of the level set solver"),
