--- conflicted
+++ resolved
@@ -4,20 +4,14 @@
         levelSetFields.cpp
         levelSetSolver.cpp
         levelSetUtilities.cpp
-<<<<<<< HEAD
         vofMathFunction.cpp
-=======
         cellGrad.cpp
->>>>>>> d15bc471
 
         PUBLIC
         LS-VOF.hpp
         levelSetFields.hpp
         levelSetSolver.hpp
         levelSetUtilities.hpp
-<<<<<<< HEAD
         vofMathFunction.hpp
-=======
         cellGrad.hpp
->>>>>>> d15bc471
         )