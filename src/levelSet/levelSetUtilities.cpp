--- conflicted
+++ resolved
@@ -224,13 +224,12 @@
     // When running in parallel, ghost vertices at the edge of the local domain may not have any surrounding upwind cells, so
     //  ignore the error and simply set the upwind gradient to zero.
 //    if ( size==1 ) {
-<<<<<<< HEAD
+//      throw std::runtime_error("ablate::levelSet::Utilities::VertexUpwindGrad encounted a situation where there are no upwind cells");
+//    }
+//    if ( size==1 ) {
 //      char err[255];
 //      sprintf(err, "ablate::levelSet::Utilities::VertexUpwindGrad encounted a situation where there are no upwind cells %f,%f", x0[0], x0[1]);
 //      throw std::runtime_error(err);
-=======
-//      throw std::runtime_error("ablate::levelSet::Utilities::VertexUpwindGrad encounted a situation where there are no upwind cells");
->>>>>>> 86645536
 //    }
     for (PetscInt d = 0; d < dim; ++d) {
       g[d] = 0.0;
@@ -427,11 +426,7 @@
 
 
 
-<<<<<<< HEAD
 void SaveVertexData(DM dm, Vec vec, const char fname[255], const ablate::domain::Field *field, std::shared_ptr<ablate::domain::SubDomain> subDomain) {
-=======
-static void SaveVertexData(DM dm, Vec vec, const char fname[255], const ablate::domain::Field *field, std::shared_ptr<ablate::domain::SubDomain> subDomain) {
->>>>>>> 86645536
 
   ablate::domain::Range range;
   const PetscReal    *array, *val;
@@ -485,11 +480,7 @@
   SaveVertexData(dm, vec, fname, field, subDomain);
 }
 
-<<<<<<< HEAD
 void SaveCellData(DM dm, const Vec vec, const char fname[255], const PetscInt id, PetscInt Nc, std::shared_ptr<ablate::domain::SubDomain> subDomain) {
-=======
-static void SaveCellData(DM dm, const Vec vec, const char fname[255], const ablate::domain::Field *field, PetscInt Nc, std::shared_ptr<ablate::domain::SubDomain> subDomain) {
->>>>>>> 86645536
 
   ablate::domain::Range range;
   const PetscScalar *array;
@@ -512,7 +503,6 @@
       if ( rank==0 ) f1 = fopen(fname, "w");
       else f1 = fopen(fname, "a");
 
-<<<<<<< HEAD
       for (PetscInt c = range.start; c < range.end; ++c) {
         PetscInt cell = range.points ? range.points[c] : c;
 
@@ -539,49 +529,13 @@
     MPI_Barrier(PETSC_COMM_WORLD);
   }
 
-=======
-//char fnameP[255];
-//sprintf(fnameP, "%s.%d", fname, rank);
-//FILE *f1 = fopen(fnameP, "w");
-
-      for (PetscInt c = range.start; c < range.end; ++c) {
-        PetscInt cell = range.points ? range.points[c] : c;
-
-        if (ablate::levelSet::Utilities::ValidCell(dm, cell)) {
-
-          PetscReal x0[3];
-          DMPlexComputeCellGeometryFVM(dm, cell, NULL, x0, NULL) >> ablate::utilities::PetscUtilities::checkError;
-          for (PetscInt d = 0; d < dim; ++d) {
-            fprintf(f1, "%+e\t", x0[d]);
-          }
-
-          const PetscScalar *val;
-          DMPlexPointLocalFieldRead(dm, cell, field->id, array, &val) >> ablate::utilities::PetscUtilities::checkError;
-          for (PetscInt i = 0; i < Nc; ++i) {
-            fprintf(f1, "%+e\t", val[i]);
-          }
-
-          fprintf(f1, "\n");
-        }
-      }
-      fclose(f1);
-    }
-
-    MPI_Barrier(PETSC_COMM_WORLD);
-  }
->>>>>>> 86645536
 
   VecRestoreArrayRead(vec, &array) >> ablate::utilities::PetscUtilities::checkError;
   ablate::domain::RestoreRange(range);
 }
 
-<<<<<<< HEAD
 void SaveCellData(DM dm, const Vec vec, const char fname[255], const ablate::domain::Field *field, PetscInt Nc, std::shared_ptr<ablate::domain::SubDomain> subDomain) {
   SaveCellData(dm, vec, fname, field->id, Nc, subDomain);
-=======
-  VecRestoreArrayRead(vec, &array) >> ablate::utilities::PetscUtilities::checkError;
-  ablate::domain::RestoreRange(range);
->>>>>>> 86645536
 }
 
 
@@ -1201,26 +1155,6 @@
   subDomain->GetCellRange(nullptr, cellRange);
   subDomain->GetRange(nullptr, 0, vertRange);
 
-<<<<<<< HEAD
-=======
-//  if (cellNeighbors==nullptr) {
-//    PetscMalloc1(cellRange.end - cellRange.start, &cellNeighbors) >> ablate::utilities::PetscUtilities::checkError;
-//    cellNeighbors -= cellRange.start;
-//    for (PetscInt c = cellRange.start; c < cellRange.end; ++c) {
-//      cellNeighbors[c] = nullptr;
-//    }
-//  }
-
-//  if (numberNeighbors==nullptr) {
-//    PetscMalloc1(cellRange.end - cellRange.start, &numberNeighbors) >> ablate::utilities::PetscUtilities::checkError;
-//    numberNeighbors -= cellRange.start;
-//    for (PetscInt c = cellRange.start; c < cellRange.end; ++c) {
-//      numberNeighbors[c] = 0;
-//    }
-//  }
-
-
->>>>>>> 86645536
   // Get the point->index mapping for cells
   ablate::domain::ReverseRange reverseVertRange = ablate::domain::ReverseRange(vertRange);
   ablate::domain::ReverseRange reverseCellRange = ablate::domain::ReverseRange(cellRange);
@@ -1236,13 +1170,8 @@
 
 SaveCellData(solDM, solVec, "vof.txt", vofField, 1, subDomain);
 
-<<<<<<< HEAD
 /**************** Determine the cut-cells and initial unit normal *************************************/
-=======
-
->>>>>>> 86645536
-
-  // Setup the cut-cell locations and the initial unit normal estimate
+
   for (PetscInt c = cellRange.start; c < cellRange.end; ++c) {
 
     PetscInt cell = cellRange.GetPoint(c);
@@ -1296,15 +1225,10 @@
 
   MPI_Comm auxCOMM = PetscObjectComm((PetscObject)auxDM);
 
-<<<<<<< HEAD
 //SaveCellData(auxDM, auxVec, "normal0.txt", cellNormalField, dim, subDomain);
 
   PetscReal cRange[2] = {PETSC_MAX_REAL, -PETSC_MAX_REAL};
   while ( maxDiff > 1e-3*h && iter<500 ) {
-=======
-  PetscReal cRange[2] = {PETSC_MAX_REAL, -PETSC_MAX_REAL};
-  while ( maxDiff > 1e-3*h && iter<50 ) {
->>>>>>> 86645536
 
     ++iter;
 
@@ -1358,7 +1282,6 @@
     PetscPrintf(PETSC_COMM_WORLD, "Cut Cells %" PetscInt_FMT": %+e\n", iter, maxDiff) >> ablate::utilities::PetscUtilities::checkError;
   }
 
-<<<<<<< HEAD
   if (maxDiff > 1e-3*h) {
     SaveCellData(auxDM, auxVec, "normalERROR.txt", cellNormalField, dim, subDomain);
     SaveVertexData(auxDM, auxVec, "ls0ERROR.txt", lsField, subDomain);
@@ -1368,15 +1291,6 @@
   cRange[0] *= -1.0;
   MPI_Allreduce(MPI_IN_PLACE, cRange, 2, MPIU_REAL, MPIU_MAX, auxCOMM);
   cRange[0] *= -1.0;
-=======
-  cRange[0] *= -1.0;
-  MPI_Allreduce(MPI_IN_PLACE, cRange, 2, MPIU_REAL, MPIU_MAX, auxCOMM);
-  cRange[0] *= -1.0;
-
-//  SaveCellData("normal.txt", cellNormalField, dim, subDomain);
-SaveVertexData(auxDM, auxVec, "ls0.txt", lsField, subDomain);
-
->>>>>>> 86645536
 
 
 
@@ -1415,7 +1329,6 @@
     }
   }
 
-<<<<<<< HEAD
 
 SaveVertexData(auxDM, auxVec, "ls0.txt", lsField, subDomain);
 
@@ -1487,173 +1400,18 @@
 
 
           }
-=======
-
-  Vec workVec, workVecGlobal;
-  PetscScalar *workArray = nullptr;
-  DMGetLocalVector(auxDM, &workVec);
-  DMGetGlobalVector(auxDM, &workVecGlobal);
-
-
-
-  // Mark all of the cells neighboring cells level-by-level.
-  // Note that DMPlexGetNeighbors has an issue in parallel whereby cells will be missed due to the unknown partitioning -- Need to investigate
-  VecGetArray(workVec, &workArray);
-  for (PetscInt c = cellRange.start; c < cellRange.end; ++c) {
-    PetscInt cell = cellRange.GetPoint(c);
-    PetscScalar *maskVal = nullptr;
-    xDMPlexPointLocalRef(auxDM, cell, vofID, workArray, &maskVal) >> ablate::utilities::PetscUtilities::checkError;
-    *maskVal = cellMask[c];
-  }
-  VecRestoreArray(workVec, &workArray);
-
-  DMLocalToGlobal(auxDM, workVec, INSERT_VALUES, workVecGlobal) >> utilities::PetscUtilities::checkError;
-  DMGlobalToLocal(auxDM, workVecGlobal, INSERT_VALUES, workVec) >> utilities::PetscUtilities::checkError;
-
-
-  for (PetscInt l = 1; l <= nLevels; ++l) {
-
-    VecGetArray(workVec, &workArray);
-    for (PetscInt c = cellRange.start; c < cellRange.end; ++c) {
-      PetscInt cell = cellRange.GetPoint(c);
-      PetscScalar *maskVal = nullptr;
-      xDMPlexPointLocalRef(auxDM, cell, vofID, workArray, &maskVal) >> ablate::utilities::PetscUtilities::checkError;
-
-      if ( PetscAbsScalar(*maskVal - l) < 0.1 ) {
-        PetscInt nCells, *cells;
-        DMPlexGetNeighbors(solDM, cell, 1, -1.0, -1, PETSC_FALSE, PETSC_FALSE, &nCells, &cells) >> ablate::utilities::PetscUtilities::checkError;
-        for (PetscInt i = 0; i < nCells; ++i) {
-          PetscScalar *neighborMaskVal = nullptr;
-          xDMPlexPointLocalRef(auxDM, cells[i], vofID, workArray, &neighborMaskVal) >> ablate::utilities::PetscUtilities::checkError;
-          if ( *neighborMaskVal < 0.5 ) *neighborMaskVal = l + 1;
         }
         DMPlexRestoreNeighbors(solDM, cell, 1, -1.0, -1, PETSC_FALSE, PETSC_FALSE, &nCells, &cells) >> ablate::utilities::PetscUtilities::checkError;
       }
+
+      DMPlexCellRestoreVertices(solDM, cell, &nv, &verts) >> ablate::utilities::PetscUtilities::checkError;
     }
     VecRestoreArray(workVec, &workArray);
 
     DMLocalToGlobal(auxDM, workVec, INSERT_VALUES, workVecGlobal) >> utilities::PetscUtilities::checkError;
     DMGlobalToLocal(auxDM, workVecGlobal, INSERT_VALUES, workVec) >> utilities::PetscUtilities::checkError;
   }
-
-
-SaveCellData(auxDM, workVec, "mask.txt", vofField, 1, subDomain);
-
-  VecGetArray(workVec, &workArray);
-  for (PetscInt c = cellRange.start; c < cellRange.end; ++c) {
-    PetscInt cell = cellRange.GetPoint(c);
-    PetscScalar *maskVal = nullptr;
-    xDMPlexPointLocalRef(auxDM, cell, vofID, workArray, &maskVal) >> ablate::utilities::PetscUtilities::checkError;
-
-    if (*maskVal > 1.5) {
-
-      cellMask[c] = 2;
-
-      const PetscScalar *vofVal = nullptr;
-      xDMPlexPointLocalRead(solDM, cell, vofID, solArray, &vofVal) >> ablate::utilities::PetscUtilities::checkError;
-
-      PetscInt nv, *verts;
-      DMPlexCellGetVertices(solDM, cell, &nv, &verts) >> ablate::utilities::PetscUtilities::checkError;
-
-      for (PetscInt v = 0; v < nv; ++v) {
-        PetscInt id = reverseVertRange.GetIndex(verts[v]);
-        if (vertMask[id] == 0) {
-          vertMask[id] = 2;  // Mark the vertex as associated with a cell that needs a cell-center gradient that is NOT associated with a cut-cell.
-
-          PetscScalar *lsVal = nullptr;
-          xDMPlexPointLocalRef(auxDM, verts[v], lsID, auxArray, &lsVal) >> ablate::utilities::PetscUtilities::checkError;
-
-          *lsVal = (*vofVal < 0.5 ? cRange[1] : cRange[0]);
->>>>>>> 86645536
-        }
-        DMPlexRestoreNeighbors(solDM, cell, 1, -1.0, -1, PETSC_FALSE, PETSC_FALSE, &nCells, &cells) >> ablate::utilities::PetscUtilities::checkError;
-      }
-
-      DMPlexCellRestoreVertices(solDM, cell, &nv, &verts) >> ablate::utilities::PetscUtilities::checkError;
-    }
-    VecRestoreArray(workVec, &workArray);
-
-    DMLocalToGlobal(auxDM, workVec, INSERT_VALUES, workVecGlobal) >> utilities::PetscUtilities::checkError;
-    DMGlobalToLocal(auxDM, workVecGlobal, INSERT_VALUES, workVec) >> utilities::PetscUtilities::checkError;
-  }
   VecRestoreArray(workVec, &workArray);
-
-
-
-
-//  // Now mark all of the necessary neighboring vertices. Note that this can't be put into the previous loop as all of the vertices
-//  //    for the cut-cells won't be known yet.
-//  for (PetscInt c = cellRange.start; c < cellRange.end; ++c) {
-//    // Only worry about cut-cells
-//    if ( cellMask[c] == 1 ) {
-
-//      PetscInt cutCell = cellRange.GetPoint(c);
-
-//      // Center of the cell
-//      PetscReal x0[3];
-//      DMPlexComputeCellGeometryFVM(solDM, cutCell, NULL, x0, NULL) >> ablate::utilities::PetscUtilities::checkError;
-
-//      // Get the level-set value at the cell-center
-//      PetscInt nv, *verts;
-//      DMPlexCellGetVertices(solDM, cutCell, &nv, &verts) >> ablate::utilities::PetscUtilities::checkError;
-//      PetscScalar c0 = 0.0;
-//      for (PetscInt v = 0; v < nv; ++v) {
-//        PetscScalar *lsVal = nullptr;
-//        xDMPlexPointLocalRef(auxDM, verts[v], lsID, auxArray, &lsVal) >> ablate::utilities::PetscUtilities::checkError;
-//        c0 += *lsVal;
-//      }
-//      c0 /= nv;
-//      DMPlexCellRestoreVertices(solDM, cutCell, &nv, &verts) >> ablate::utilities::PetscUtilities::checkError;
-
-//      if (cellNeighbors[c]==nullptr) {
-
-//        PetscInt nCellsNew, *newCells;
-
-//        DMPlexGetNeighbors(solDM, cutCell, nLevels, -1.0, -1, PETSC_FALSE, PETSC_FALSE, &nCellsNew, &newCells) >> ablate::utilities::PetscUtilities::checkError;
-//        PetscMalloc1(nCellsNew, &cellNeighbors[c]);
-//        PetscArraycpy(cellNeighbors[c], newCells, nCellsNew);
-//        numberNeighbors[c] = nCellsNew;
-//        DMPlexRestoreNeighbors(solDM, cutCell, nLevels, -1.0, -1, PETSC_FALSE, PETSC_FALSE, &nCellsNew, &newCells) >> ablate::utilities::PetscUtilities::checkError;
-
-//      }
-//      const PetscInt nCells = numberNeighbors[c];
-//      const PetscInt *cells = cellNeighbors[c];
-
-//      for (PetscInt i = 0; i < nCells; ++i) {
-
-//        PetscInt cellID = reverseCellRange.GetIndex(cells[i]);
-//        if (cellMask[cellID] == 0 && ablate::levelSet::Utilities::ValidCell(solDM, cells[i])) {
-//          cellMask[cellID] = 2; // Mark as a cell where cell-centered gradients are needed
-//        }
-
-//        if (cellMask[cellID]==2) {
-
-//          PetscInt nv, *verts;
-//          DMPlexCellGetVertices(solDM, cells[i], &nv, &verts) >> ablate::utilities::PetscUtilities::checkError;
-
-//          PetscScalar *coords;
-//          DMPlexVertexGetCoordinates(solDM, nv, verts, &coords) >> ablate::utilities::PetscUtilities::checkError;
-
-//          for (PetscInt v = 0; v < nv; ++v) {
-//            PetscInt id = reverseVertRange.GetIndex(verts[v]);
-//            if (vertMask[id] == 0) {
-//              vertMask[id] = 2;  // Mark the vertex as associated with a cell that needs a cell-center gradient that is NOT associated with a cut-cell.
-
-//              PetscScalar *vofVal = nullptr;
-//              xDMPlexPointLocalRead(solDM, cells[i], vofID, solArray, &vofVal) >> ablate::utilities::PetscUtilities::checkError;
-
-//              PetscScalar *lsVal = nullptr;
-//              xDMPlexPointLocalRef(auxDM, verts[v], lsID, auxArray, &lsVal) >> ablate::utilities::PetscUtilities::checkError;
-
-//              *lsVal = (*vofVal < 0.5 ? cRange[1] : cRange[0]);
-//            }
-//          }
-//          DMPlexCellRestoreVertices(solDM, cells[i], &nv, &verts) >> ablate::utilities::PetscUtilities::checkError;
-//          DMPlexVertexRestoreCoordinates(solDM, nv, verts, &coords) >> ablate::utilities::PetscUtilities::checkError;
-//        }
-//      }
-//    }
-//  }
 
 //  VecGetArray(workVec, &workArray);
 //  for (PetscInt c = cellRange.start; c < cellRange.end; ++c) {
@@ -1759,10 +1517,7 @@
 
   subDomain->UpdateAuxLocalVector();
 SaveVertexData(auxDM, auxVec, "ls1.txt", lsField, subDomain);
-<<<<<<< HEAD
-
-=======
->>>>>>> 86645536
+
 
 PetscPrintf(PETSC_COMM_WORLD, "Reinit\n");
 /**************** Level-set reinitialization equation *************************************/
@@ -1770,16 +1525,10 @@
   const PetscInt curvID = curvField->id;
 
 
-<<<<<<< HEAD
 
   maxDiff = 1.0;
   iter = 0;
   while (maxDiff>1e-2 && iter<100) {
-=======
-  maxDiff = 1.0;
-  iter = 0;
-  while (maxDiff>1e-2 && iter<500) {
->>>>>>> 86645536
     ++iter;
 
 
@@ -1807,14 +1556,9 @@
       if (vertMask[v] > 1) {
         PetscInt vert = vertRange.GetPoint(v);
         PetscReal g[dim];
-<<<<<<< HEAD
         const PetscReal *phi = nullptr;
         xDMPlexPointLocalRead(auxDM, vert, lsID, auxArray, &phi) >> ablate::utilities::PetscUtilities::checkError;
 
-=======
-        PetscReal *phi = nullptr;
-        xDMPlexPointLocalRef(auxDM, vert, lsID, auxArray, &phi) >> ablate::utilities::PetscUtilities::checkError;
->>>>>>> 86645536
 
         DMPlexVertexGradFromVertex(auxDM, vert, auxVec, lsID, 0, g) >> ablate::utilities::PetscUtilities::checkError;
 
@@ -1822,7 +1566,6 @@
 
         const PetscReal nrm = ablate::utilities::MathUtilities::MagVector(dim, g);
 
-<<<<<<< HEAD
         PetscReal *mag = nullptr;
         xDMPlexPointLocalRef(auxDM, vert, lsID, workArray, &mag) >> ablate::utilities::PetscUtilities::checkError;
         *mag = nrm - 1.0;
@@ -1830,15 +1573,6 @@
 
 //        xDMPlexPointLocalRef(auxDM, vert, vertexNormalID, workArray, &mag) >> ablate::utilities::PetscUtilities::checkError;
 //        DMPlexVertexDivFromCellUpwind(auxDM, vert, auxVec, cellNormalID, PetscSignReal(*phi), g, &(mag[0]));
-=======
-        PetscReal nrm = ablate::utilities::MathUtilities::MagVector(dim, g);
-
-        PetscReal *mag = nullptr;
-        xDMPlexPointLocalRef(auxDM, vert, lsID, workArray, &mag) >> ablate::utilities::PetscUtilities::checkError;
-        *mag = nrm - 1.0;
-
-        *phi -= h*s*(*mag);
->>>>>>> 86645536
 
       }
     }
@@ -1847,11 +1581,6 @@
     // This is temporary until after the review.
     // The norm magnitude is incorrect at the edge of processor domains. There needs to be a way to identify
     //  cell which are ghost cells as they will have incorrect answers.
-<<<<<<< HEAD
-=======
-
-    subDomain->UpdateAuxLocalVector();
->>>>>>> 86645536
     DMLocalToGlobal(auxDM, workVec, INSERT_VALUES, workVecGlobal) >> utilities::PetscUtilities::checkError;
     DMGlobalToLocal(auxDM, workVecGlobal, INSERT_VALUES, workVec) >> utilities::PetscUtilities::checkError;
 
@@ -1862,7 +1591,6 @@
         const PetscReal *mag = nullptr;
         xDMPlexPointLocalRead(auxDM, vert, lsID, workArray, &mag) >> ablate::utilities::PetscUtilities::checkError;
         maxDiff = PetscMax(maxDiff, PetscAbsReal(*mag));
-<<<<<<< HEAD
 
         PetscReal *phi = nullptr;
         xDMPlexPointLocalRef(auxDM, vert, lsID, auxArray, &phi) >> ablate::utilities::PetscUtilities::checkError;
@@ -1876,8 +1604,6 @@
 //        *phi -= 0.5*h*h*mag[0];
 
 
-=======
->>>>>>> 86645536
       }
     }
     VecRestoreArray(workVec, &workArray);
@@ -1888,22 +1614,13 @@
 
     subDomain->UpdateAuxLocalVector();
 
-<<<<<<< HEAD
     PetscPrintf(PETSC_COMM_WORLD, "Reinit %3" PetscInt_FMT": %e\n", iter, maxDiff);
-=======
-    PetscPrintf(PETSC_COMM_WORLD, "Reinit %3ld: %e\n", iter, maxDiff);
->>>>>>> 86645536
 
   }
 
 SaveVertexData(auxDM, auxVec, "ls2.txt", lsField, subDomain);
-<<<<<<< HEAD
 printf("1617\n");
 exit(0);
-=======
-printf("1040\n");exit(0);
-
->>>>>>> 86645536
 
   // Try a smoother
   // Mark the outer layer as fixed in the smoothing step
@@ -2060,13 +1777,10 @@
   // Extension
   PetscInt vertexCurvID = lsID; // Store the vertex curvatures in the work vec at the same location as the level-set
 
-<<<<<<< HEAD
 
 
 
 for (PetscInt iter = 0; iter < 10; ++iter) {
-=======
->>>>>>> 86645536
 
   VecGetArray(workVec, &workArray);
   for (PetscInt v = vertRange.start; v < vertRange.end; ++v) {
@@ -2147,16 +1861,10 @@
         }
 
       }
-<<<<<<< HEAD
       *H /= nv;
 
 
       DMPlexCellRestoreVertices(auxDM, cell, &nVerts, &verts) >> ablate::utilities::PetscUtilities::checkError;
-=======
-      else {
-        *vertexH = 0.0;
-      }
->>>>>>> 86645536
     }
   }
   VecRestoreArray(workVec, &workArray);
@@ -2195,11 +1903,7 @@
 
   maxDiff = PETSC_MAX_REAL;
   iter = 0;
-<<<<<<< HEAD
   while ( maxDiff>5e-2 && iter<500) {
-=======
-  while ( maxDiff>1e-2 && iter<50) {
->>>>>>> 86645536
     ++iter;
 
     VecGetArray(workVec, &workArray);
@@ -2318,7 +2022,7 @@
 
 //*cellH = 5.0*tanh(*cellH/5.0);
 
-*cellH = 0.0;
+//*cellH = 1.0;
 
       DMPlexCellRestoreVertices(auxDM, cell, &nv, &verts) >> ablate::utilities::PetscUtilities::checkError;
     }
