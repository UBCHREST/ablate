cmake_minimum_required(VERSION 3.18.4)
find_package(PkgConfig REQUIRED)

# Check if a C compiler is explicitly stated
if (NOT DEFINED CMAKE_C_COMPILER)
    # Set the compilers based upon the PETSc package
    pkg_get_variable(PETSC_C_COMPILER PETSc ccompiler)
    set(CMAKE_C_COMPILER ${PETSC_C_COMPILER})
endif ()

# Check if a CXX compiler is explicitly stated
if (NOT DEFINED CMAKE_CXX_COMPILER)
    # Set the compilers based upon the PETSc package
    pkg_get_variable(PETSC_CXX_COMPILER PETSc cxxcompiler)
    set(CMAKE_CXX_COMPILER ${PETSC_CXX_COMPILER})
endif ()

# Set the project details
<<<<<<< HEAD
project(ablateLibrary VERSION 0.9.33)
=======
project(ablateLibrary VERSION 0.9.32)
>>>>>>> 974e51f2

# Load the Required 3rd Party Libaries
pkg_check_modules(PETSc REQUIRED IMPORTED_TARGET GLOBAL PETSc)

# Set the c/c++ Standards
set(CMAKE_C_STANDARD 99)
set(CMAKE_CXX_STANDARD 17)
set(CMAKE_CXX_STANDARD_REQUIRED ON)
set(CMAKE_POSITION_INDEPENDENT_CODE ON)

# Load the cmake required libraries
include(FetchContent) # FetContent will allow downloading of other libraries
include(GNUInstallDirs) # make cache variables for install destinations

# Check if we should enable testing options
if (CMAKE_PROJECT_NAME STREQUAL PROJECT_NAME)
    set_property(GLOBAL PROPERTY CTEST_TARGETS_ADDED 1)
    include(CTest)
endif ()

# Create the library for ablate
add_library(ablateLibrary SHARED)

# Load in the subdirectories for the ablate library
add_subdirectory(src)

# find and load required libraries
include(config/cmakeFunctions.cmake)
include(config/findKokkos.cmake)
include(config/findYamlCpp.cmake)
include(config/findCppParser.cmake)
include(config/findMuParser.cmake)
include(config/findXdmfGenerator.cmake)
include(config/findTChem.cmake)
set(THREADS_PREFER_PTHREAD_FLAG ON)
find_package(Threads REQUIRED)
include(config/findOpenCascade.cmake)
include(config/findJson.cmake)
include(config/findTensorFlow.cmake)
include(config/findChrestCompilerFlags.cmake)

# specify in the required libaries
target_link_libraries(ablateLibrary
        PUBLIC
        PkgConfig::PETSc
        CHREST::cppParserLibrary
        yaml-cpp
        muparser
        CHREST::xdmfGeneratorLibrary
        TChem::tchem
        Tines::tines
        Threads::Threads
        nlohmann_json::nlohmann_json
        PRIVATE
        chrestCompilerFlags)

# Set the ablate library requirements
set_property(TARGET ablateLibrary PROPERTY CXX_EXTENSIONS ON)
set_property(TARGET ablateLibrary PROPERTY CMAKE_CXX_STANDARD_REQUIRED ON)
set_property(TARGET ablateLibrary PROPERTY CXX_STANDARD 17)

# Setup and configure testing
if (BUILD_TESTING)
    enable_testing()
    include(GoogleTest)
    include(config/findGoogleTest.cmake)
    add_subdirectory(tests)

    # Include the format command only if we are building tests
    include(config/clangFormatter.cmake)
endif ()

# keep a separate main statement
add_executable(ablate main.cpp)
target_link_libraries(ablate PUBLIC ablateLibrary PRIVATE chrestCompilerFlags)

# include system specific hacks
include(config/systemHacks.cmake)

# install the cppParserLibrary (and others) target and create export-set
install(TARGETS ablate ablateLibrary muparser nlohmann_json cppParserLibrary yaml-cpp xdmfGeneratorLibrary chrestCompilerFlags
        EXPORT ablateTargets
        LIBRARY DESTINATION ${CMAKE_INSTALL_LIBDIR}
        ARCHIVE DESTINATION ${CMAKE_INSTALL_LIBDIR}
        RUNTIME DESTINATION ${CMAKE_INSTALL_BINDIR}
        INCLUDES DESTINATION ${CMAKE_INSTALL_INCLUDEDIR}
        )
set_target_properties(ablate PROPERTIES INSTALL_RPATH_USE_LINK_PATH TRUE)

# install header file(s)
install(DIRECTORY ${CMAKE_CURRENT_SOURCE_DIR}/src/ DESTINATION ${CMAKE_INSTALL_INCLUDEDIR} FILES_MATCHING PATTERN "*.hpp")
install(DIRECTORY ${CMAKE_CURRENT_SOURCE_DIR}/src/ DESTINATION ${CMAKE_INSTALL_INCLUDEDIR} FILES_MATCHING PATTERN "*.h")
update_header_paths_for_install(ablateLibrary ${PROJECT_SOURCE_DIR}/src ${CMAKE_INSTALL_INCLUDEDIR})

# generate and install export file
install(EXPORT ablateTargets
        FILE ablateTargets.cmake
        NAMESPACE CHREST::
        DESTINATION ${CMAKE_INSTALL_LIBDIR}/cmake/ablate
        )

# generate the version file for the config file
write_basic_package_version_file(
        "${CMAKE_CURRENT_BINARY_DIR}/ablateConfigVersion.cmake"
        VERSION "${CMAKE_PROJECT_VERSION}"
        COMPATIBILITY AnyNewerVersion
)

# create config file
configure_package_config_file(${CMAKE_CURRENT_SOURCE_DIR}/config/Config.cmake.in
        "${CMAKE_CURRENT_BINARY_DIR}/ablateConfig.cmake"
        INSTALL_DESTINATION ${CMAKE_INSTALL_LIBDIR}/cmake/ablate
        )

# install config files
install(FILES
        "${CMAKE_CURRENT_BINARY_DIR}/ablateConfig.cmake"
        "${CMAKE_CURRENT_BINARY_DIR}/ablateConfigVersion.cmake"
        DESTINATION ${CMAKE_INSTALL_LIBDIR}/cmake/ablate
        )

# generate the export targets for the build tree
export(EXPORT ablateTargets
        FILE "${CMAKE_CURRENT_BINARY_DIR}/cmake/ablateTargets.cmake"
        NAMESPACE CHREST::
        )<|MERGE_RESOLUTION|>--- conflicted
+++ resolved
@@ -16,11 +16,7 @@
 endif ()
 
 # Set the project details
-<<<<<<< HEAD
 project(ablateLibrary VERSION 0.9.33)
-=======
-project(ablateLibrary VERSION 0.9.32)
->>>>>>> 974e51f2
 
 # Load the Required 3rd Party Libaries
 pkg_check_modules(PETSc REQUIRED IMPORTED_TARGET GLOBAL PETSc)
