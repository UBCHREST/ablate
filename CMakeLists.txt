cmake_minimum_required(VERSION 3.14)

find_package(PkgConfig REQUIRED)

# Check if a C compiler is explicitly stated
if(NOT DEFINED CMAKE_C_COMPILER)
  # Set the compilers based upon the PETSc package
  pkg_get_variable(PETSC_C_COMPILER PETSc ccompiler)
  set(CMAKE_C_COMPILER ${PETSC_C_COMPILER})
endif()

# Check if a CXX compiler is explicitly stated
if(NOT DEFINED CMAKE_CXX_COMPILER)
  # Set the compilers based upon the PETSc package
  pkg_get_variable(PETSC_CXX_COMPILER PETSc cxxcompiler)
  set(CMAKE_CXX_COMPILER ${PETSC_CXX_COMPILER})
endif()

# Set the project details
<<<<<<< HEAD
project(ablateLibrary VERSION 0.7.4)
=======
project(ablateLibrary VERSION 0.7.3)
>>>>>>> 710eba37

# Load the Required 3rd Party Libaries
pkg_check_modules(PETSc REQUIRED IMPORTED_TARGET GLOBAL PETSc)

# Set the c/c++ Standards
set(CMAKE_C_STANDARD 99)
set(CMAKE_CXX_STANDARD 17)
set(CMAKE_CXX_STANDARD_REQUIRED ON)
set(CMAKE_POSITION_INDEPENDENT_CODE ON)

# FetContent will allow downloading of other libraries
include(FetchContent)

# Check if we should enable testing options
if(CMAKE_PROJECT_NAME STREQUAL PROJECT_NAME)
    set_property(GLOBAL PROPERTY CTEST_TARGETS_ADDED 1)
    include(CTest)
endif()

# Add required warnings for projects
function(ablate_default_target_compile_options_c target)
    target_compile_options(${target} PRIVATE $<$<OR:$<C_COMPILER_ID:Clang>,$<C_COMPILER_ID:AppleClang>,$<C_COMPILER_ID:GNU>>: -Werror -Wall -Wextra -Wwrite-strings -Wno-strict-aliasing -Wno-unknown-pragmas -Wsign-compare -fstack-protector -fno-stack-check -Wno-unused-parameter>)
    target_link_options(${target} PRIVATE $<$<OR:$<CXX_COMPILER_ID:Clang>,$<CXX_COMPILER_ID:AppleClang>,$<CXX_COMPILER_ID:GNU>>: -Wl>)
endfunction()
function(ablate_default_target_compile_options_cxx target)
    target_compile_options(${target} PRIVATE $<$<OR:$<CXX_COMPILER_ID:Clang>,$<CXX_COMPILER_ID:AppleClang>,$<CXX_COMPILER_ID:GNU>>: -Werror -Wall -Wextra -Wwrite-strings -Wno-strict-aliasing -Wno-unknown-pragmas -Wsign-compare -fstack-protector -fno-stack-check -Wsuggest-override -Wno-unused-parameter >)
    target_compile_options(${target} PRIVATE $<$<CXX_COMPILER_ID:GNU>: -Wno-missing-field-initializers -Wno-maybe-uninitialized>)
endfunction()

# Load in the subdirectories
add_subdirectory(ablateCore)
add_subdirectory(ablateLibrary)

# Set the ablate library requirements
set_property(TARGET ablateLibrary PROPERTY CXX_EXTENSIONS ON)
set_property(TARGET ablateLibrary PROPERTY CMAKE_CXX_STANDARD_REQUIRED ON)
set_property(TARGET ablateLibrary PROPERTY CXX_STANDARD 17)

# Setup and configure testing
if(BUILD_TESTING)
    enable_testing()
    include(GoogleTest)
    add_subdirectory(tests)

    # Include the format command only if we are building tests
    include(clangFormatter.cmake)
endif()

# keep a separate main statement
add_executable(ablate main.cpp)
target_link_libraries(ablate PRIVATE ablateLibrary)
ablate_default_target_compile_options_cxx(ablate)

target_link_directories(ablateCore PUBLIC /opt/homebrew/Cellar/gcc/11.2.0/lib/gcc/11/)<|MERGE_RESOLUTION|>--- conflicted
+++ resolved
@@ -17,11 +17,7 @@
 endif()
 
 # Set the project details
-<<<<<<< HEAD
 project(ablateLibrary VERSION 0.7.4)
-=======
-project(ablateLibrary VERSION 0.7.3)
->>>>>>> 710eba37
 
 # Load the Required 3rd Party Libaries
 pkg_check_modules(PETSc REQUIRED IMPORTED_TARGET GLOBAL PETSc)
