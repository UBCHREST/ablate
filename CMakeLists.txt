cmake_minimum_required(VERSION 3.18.4)

# configure cmake to use the same compilers/flags as petsc
include(config/petscCompilers.cmake)

# Set the project details
<<<<<<< HEAD
project(ablateLibrary VERSION 0.12.7)
=======
project(ablateLibrary VERSION 0.12.10)
>>>>>>> b1f520aa

# Load the Required 3rd Party Libaries
pkg_check_modules(PETSc REQUIRED IMPORTED_TARGET GLOBAL PETSc)

# Set the c/c++ Standards
set(CMAKE_C_STANDARD 99)
set(CMAKE_CXX_STANDARD 17)
set(CMAKE_CXX_STANDARD_REQUIRED ON)
set(CMAKE_POSITION_INDEPENDENT_CODE ON)

# Load the cmake required libraries
include(FetchContent) # FetContent will allow downloading of other libraries
include(GNUInstallDirs) # make cache variables for install destinations

# Check if we should enable testing options
if (CMAKE_PROJECT_NAME STREQUAL PROJECT_NAME)
    set_property(GLOBAL PROPERTY CTEST_TARGETS_ADDED 1)
    include(CTest)
endif ()

# Create the library for ablate
add_library(ablateLibrary SHARED)

# Load in the subdirectories for the ablate library
add_subdirectory(src)

# find and load required libraries
include(config/cmakeFunctions.cmake)
include(config/findKokkos.cmake)
include(config/findYamlCpp.cmake)
include(config/findCppParser.cmake)
include(config/findMuParser.cmake)
include(config/findXdmfGenerator.cmake)
include(config/findTChem.cmake)
set(THREADS_PREFER_PTHREAD_FLAG ON)
find_package(Threads REQUIRED)
include(config/findOpenCascade.cmake)
include(config/findJson.cmake)
include(config/findTensorFlow.cmake)
include(config/findChrestCompilerFlags.cmake)
include(config/findSLEPc.cmake)
include(config/printVersion.cmake)
find_package(HDF5 REQUIRED)

# specify in the required libaries
target_link_libraries(ablateLibrary
        PUBLIC
        PkgConfig::PETSc
        slepc
        CHREST::cppParserLibrary
        yaml-cpp
        muparser
        CHREST::xdmfGeneratorLibrary
        TChem::tchem
        Tines::tines
        Threads::Threads
        nlohmann_json::nlohmann_json
        ${HDF5_LIBRARIES}
        PRIVATE
        chrestCompilerFlags)

# Set the ablate library requirements
set_property(TARGET ablateLibrary PROPERTY CXX_EXTENSIONS ON)
set_property(TARGET ablateLibrary PROPERTY CMAKE_CXX_STANDARD_REQUIRED ON)
set_property(TARGET ablateLibrary PROPERTY CXX_STANDARD 17)
set_property(TARGET ablateLibrary PROPERTY CXX_VISIBILITY_PRESET default)

# Setup and configure testing
if (BUILD_TESTING)
    enable_testing()
    include(GoogleTest)
    include(config/findGoogleTest.cmake)
    add_subdirectory(tests)

    # Include the format command only if we are building tests
    include(config/clangFormatter.cmake)
endif ()

# keep a separate main statement
add_executable(ablate main.cpp)
target_link_libraries(ablate PUBLIC ablateLibrary PRIVATE chrestCompilerFlags)

# include system specific hacks
include(config/systemHacks.cmake)

# install the cppParserLibrary (and others) target and create export-set
install(TARGETS ablate ablateLibrary muparser nlohmann_json cppParserLibrary yaml-cpp xdmfGeneratorLibrary chrestCompilerFlags
        EXPORT ablateTargets
        LIBRARY DESTINATION ${CMAKE_INSTALL_LIBDIR}
        ARCHIVE DESTINATION ${CMAKE_INSTALL_LIBDIR}
        RUNTIME DESTINATION ${CMAKE_INSTALL_BINDIR}
        INCLUDES DESTINATION ${CMAKE_INSTALL_INCLUDEDIR}
)
set_target_properties(ablate PROPERTIES INSTALL_RPATH_USE_LINK_PATH TRUE)

# install header file(s)
install(DIRECTORY ${CMAKE_CURRENT_SOURCE_DIR}/src/ DESTINATION ${CMAKE_INSTALL_INCLUDEDIR} FILES_MATCHING PATTERN "*.hpp")
install(DIRECTORY ${CMAKE_CURRENT_SOURCE_DIR}/src/ DESTINATION ${CMAKE_INSTALL_INCLUDEDIR} FILES_MATCHING PATTERN "*.h")
update_header_paths_for_install(ablateLibrary ${PROJECT_SOURCE_DIR}/src ${CMAKE_INSTALL_INCLUDEDIR})

# generate and install export file
install(EXPORT ablateTargets
        FILE ablateTargets.cmake
        NAMESPACE CHREST::
        DESTINATION ${CMAKE_INSTALL_LIBDIR}/cmake/ablate
)

# generate the version file for the config file
write_basic_package_version_file(
        "${CMAKE_CURRENT_BINARY_DIR}/ablateConfigVersion.cmake"
        VERSION "${CMAKE_PROJECT_VERSION}"
        COMPATIBILITY AnyNewerVersion
)

# create config file
configure_package_config_file(${CMAKE_CURRENT_SOURCE_DIR}/config/Config.cmake.in
        "${CMAKE_CURRENT_BINARY_DIR}/ablateConfig.cmake"
        INSTALL_DESTINATION ${CMAKE_INSTALL_LIBDIR}/cmake/ablate
)

# install config files
install(FILES
        "${CMAKE_CURRENT_BINARY_DIR}/ablateConfig.cmake"
        "${CMAKE_CURRENT_BINARY_DIR}/ablateConfigVersion.cmake"
        DESTINATION ${CMAKE_INSTALL_LIBDIR}/cmake/ablate
)

# generate the export targets for the build tree
export(EXPORT ablateTargets
        FILE "${CMAKE_CURRENT_BINARY_DIR}/cmake/ablateTargets.cmake"
        NAMESPACE CHREST::
)<|MERGE_RESOLUTION|>--- conflicted
+++ resolved
@@ -4,11 +4,7 @@
 include(config/petscCompilers.cmake)
 
 # Set the project details
-<<<<<<< HEAD
 project(ablateLibrary VERSION 0.12.7)
-=======
-project(ablateLibrary VERSION 0.12.10)
->>>>>>> b1f520aa
 
 # Load the Required 3rd Party Libaries
 pkg_check_modules(PETSc REQUIRED IMPORTED_TARGET GLOBAL PETSc)
