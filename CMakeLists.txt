cmake_minimum_required(VERSION 3.14)

# Set the compilers based upon the PETSc package
find_package(PkgConfig REQUIRED)
pkg_get_variable(PETSC_C_COMPILER PETSc ccompiler)
set(CMAKE_C_COMPILER ${PETSC_C_COMPILER})
pkg_get_variable(PETSC_CXX_COMPILER PETSc cxxcompiler)
set(CMAKE_CXX_COMPILER ${PETSC_CXX_COMPILER})

# Set the project details
<<<<<<< HEAD
project(ablateLibrary VERSION 0.4.14)
=======
project(ablateLibrary VERSION 0.4.19)
>>>>>>> 3c0f308c

# Load the Required 3rd Party Libaries
pkg_check_modules(PETSc REQUIRED PETSc)

# Set the c/c++ Standards
set(CMAKE_C_STANDARD 99)
set(CMAKE_CXX_STANDARD 17)
set(CMAKE_CXX_STANDARD_REQUIRED ON)
set(CMAKE_POSITION_INDEPENDENT_CODE ON)

# FetContent will allow downloading of other libraries
include(FetchContent)

# Check if we should enable testing options
if(CMAKE_PROJECT_NAME STREQUAL PROJECT_NAME)
    set_property(GLOBAL PROPERTY CTEST_TARGETS_ADDED 1)
    include(CTest)
endif()

# Add required warnings for projects
function(ablate_default_target_compile_options_c target)
    target_compile_options(${target} PRIVATE $<$<OR:$<C_COMPILER_ID:Clang>,$<C_COMPILER_ID:AppleClang>,$<C_COMPILER_ID:GNU>>: -Werror -Wall -Wextra -Wwrite-strings -Wno-strict-aliasing -Wno-unknown-pragmas -Wsign-compare -fstack-protector -fno-stack-check -fvisibility=hidden -Wno-unused-parameter>)
    target_link_options(${target} PRIVATE $<$<OR:$<CXX_COMPILER_ID:Clang>,$<CXX_COMPILER_ID:AppleClang>,$<CXX_COMPILER_ID:GNU>>: -Wl>)
endfunction()
function(ablate_default_target_compile_options_cxx target)
    target_compile_options(${target} PRIVATE $<$<OR:$<CXX_COMPILER_ID:Clang>,$<CXX_COMPILER_ID:AppleClang>,$<CXX_COMPILER_ID:GNU>>: -Werror -Wall -Wextra -Wwrite-strings -Wno-strict-aliasing -Wno-unknown-pragmas -Wsign-compare -fstack-protector -fno-stack-check -fvisibility=hidden -Wsuggest-override -Wno-unused-parameter>)
    target_compile_options(${target} PRIVATE $<$<CXX_COMPILER_ID:GNU>: -Wno-missing-field-initializers>)
endfunction()

# Load in the subdirectories
add_subdirectory(ablateCore)
add_subdirectory(ablateLibrary)

# Set the ablate library requirements
set_property(TARGET ablateLibrary PROPERTY CXX_EXTENSIONS ON)
set_property(TARGET ablateLibrary PROPERTY CMAKE_CXX_STANDARD_REQUIRED ON)
set_property(TARGET ablateLibrary PROPERTY CXX_STANDARD 17)

# Setup and configure testing
if(BUILD_TESTING)
    enable_testing()
    include(GoogleTest)
    add_subdirectory(tests)

    # Include the format command only if we are building tests
    include(clangFormatter.cmake)
endif()

# keep a separate main statement
add_executable(ablate main.cpp)
target_link_libraries(ablate PRIVATE ablateLibrary)
ablate_default_target_compile_options_cxx(ablate)<|MERGE_RESOLUTION|>--- conflicted
+++ resolved
@@ -8,11 +8,7 @@
 set(CMAKE_CXX_COMPILER ${PETSC_CXX_COMPILER})
 
 # Set the project details
-<<<<<<< HEAD
-project(ablateLibrary VERSION 0.4.14)
-=======
 project(ablateLibrary VERSION 0.4.19)
->>>>>>> 3c0f308c
 
 # Load the Required 3rd Party Libaries
 pkg_check_modules(PETSc REQUIRED PETSc)
