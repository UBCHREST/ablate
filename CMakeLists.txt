--- conflicted
+++ resolved
@@ -4,11 +4,7 @@
 include(config/petscCompilers.cmake)
 
 # Set the project details
-<<<<<<< HEAD
-project(ablateLibrary VERSION 0.11.9)
-=======
 project(ablateLibrary VERSION 0.11.19)
->>>>>>> bd8c3bba
 
 # Load the Required 3rd Party Libaries
 pkg_check_modules(PETSc REQUIRED IMPORTED_TARGET GLOBAL PETSc)
