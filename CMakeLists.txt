--- conflicted
+++ resolved
@@ -16,11 +16,7 @@
 endif ()
 
 # Set the project details
-<<<<<<< HEAD
-project(ablateLibrary VERSION 0.9.37)
-=======
-project(ablateLibrary VERSION 0.9.47)
->>>>>>> 1eac5977
+project(ablateLibrary VERSION 0.9.48)
 
 # Load the Required 3rd Party Libaries
 pkg_check_modules(PETSc REQUIRED IMPORTED_TARGET GLOBAL PETSc)
